--- conflicted
+++ resolved
@@ -24,16 +24,13 @@
 default=["logging", "aesgcm", "chachapoly", "tls13", "x25519", "ecdh", "ecdsa"]
 logging = ["log"]
 dangerous_configuration = []
-<<<<<<< HEAD
 aesgcm = []
 chachapoly = []
 tls13 = []
 x25519 = []
 ecdh = []
 ecdsa = ["sct/ecdsa"]
-=======
 quic = []
->>>>>>> 8a78639c
 
 [dev-dependencies]
 log = "0.4"
