--- conflicted
+++ resolved
@@ -12,21 +12,16 @@
 #[allow(non_camel_case_types)]
 #[cfg_attr(feature = "logging", derive(Debug))]
 pub enum BulkAlgorithm {
-<<<<<<< HEAD
     #[cfg(feature = "aesgcm")]
-    AES_128_GCM,
-    #[cfg(feature = "aesgcm")]
-    AES_256_GCM,
-    #[cfg(feature = "chachapoly")]
-=======
     /// AES with 128-bit keys in Galois counter mode.
     AES_128_GCM,
 
+    #[cfg(feature = "aesgcm")]
     /// AES with 256-bit keys in Galois counter mode.
     AES_256_GCM,
 
+    #[cfg(feature = "chachapoly")]
     /// Chacha20 for confidentiality with poly1305 for authenticity.
->>>>>>> b3db6bd6
     CHACHA20_POLY1305,
 }
 
