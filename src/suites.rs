--- conflicted
+++ resolved
@@ -12,21 +12,16 @@
 #[allow(non_camel_case_types)]
 #[cfg_attr(feature = "logging", derive(Debug))]
 pub enum BulkAlgorithm {
-<<<<<<< HEAD
+    /// AES with 128-bit keys in Galois counter mode.
     #[cfg(feature = "aesgcm")]
     AES_128_GCM,
+
+    /// AES with 256-bit keys in Galois counter mode.
     #[cfg(feature = "aesgcm")]
     AES_256_GCM,
+
+    /// Chacha20 for confidentiality with poly1305 for authenticity.
     #[cfg(feature = "chachapoly")]
-=======
-    /// AES with 128-bit keys in Galois counter mode.
-    AES_128_GCM,
-
-    /// AES with 256-bit keys in Galois counter mode.
-    AES_256_GCM,
-
-    /// Chacha20 for confidentiality with poly1305 for authenticity.
->>>>>>> 27642646
     CHACHA20_POLY1305,
 }
 
