use msgs::enums::{ProtocolVersion, HandshakeType};
use msgs::enums::{CipherSuite, Compression, ExtensionType, ECPointFormat};
use msgs::enums::{HashAlgorithm, SignatureAlgorithm, ServerNameType};
use msgs::enums::{SignatureScheme, KeyUpdateRequest, NamedGroup};
use msgs::enums::{ClientCertificateType, CertificateStatusType};
use msgs::enums::ECCurveType;
use msgs::enums::PSKKeyExchangeMode;
use msgs::base::{Payload, PayloadU8, PayloadU16, PayloadU24};
use msgs::codec;
use msgs::codec::{Codec, Reader};
use std;
use std::fmt;
use std::io::Write;
use std::collections;
use std::mem;
use key;
use untrusted;
use webpki;

macro_rules! declare_u8_vec(
  ($name:ident, $itemtype:ty) => {
    pub type $name = Vec<$itemtype>;

    impl Codec for $name {
      fn encode(&self, bytes: &mut Vec<u8>) {
        codec::encode_vec_u8(bytes, self);
      }

      fn read(r: &mut Reader) -> Option<$name> {
        codec::read_vec_u8::<$itemtype>(r)
      }
    }
  }
);

macro_rules! declare_u16_vec(
  ($name:ident, $itemtype:ty) => {
    pub type $name = Vec<$itemtype>;

    impl Codec for $name {
      fn encode(&self, bytes: &mut Vec<u8>) {
        codec::encode_vec_u16(bytes, self);
      }

      fn read(r: &mut Reader) -> Option<$name> {
        codec::read_vec_u16::<$itemtype>(r)
      }
    }
  }
);

declare_u16_vec!(VecU16OfPayloadU8, PayloadU8);
declare_u16_vec!(VecU16OfPayloadU16, PayloadU16);

#[derive(PartialEq, Clone)]
#[cfg_attr(feature = "logging", derive(Debug))]
pub struct Random([u8; 32]);

static HELLO_RETRY_REQUEST_RANDOM: Random = Random([
    0xcf, 0x21, 0xad, 0x74, 0xe5, 0x9a, 0x61, 0x11,
    0xbe, 0x1d, 0x8c, 0x02, 0x1e, 0x65, 0xb8, 0x91,
    0xc2, 0xa2, 0x11, 0x16, 0x7a, 0xbb, 0x8c, 0x5e,
    0x07, 0x9e, 0x09, 0xe2, 0xc8, 0xa8, 0x33, 0x9c,
]);

static ZERO_RANDOM: Random = Random([0u8; 32]);

impl Codec for Random {
    fn encode(&self, bytes: &mut Vec<u8>) {
        bytes.extend_from_slice(&self.0);
    }

    fn read(r: &mut Reader) -> Option<Random> {
        let bytes = r.take(32)?;
        let mut opaque = [0; 32];
        opaque.clone_from_slice(bytes);

        Some(Random(opaque))
    }
}

impl Random {
    pub fn from_slice(bytes: &[u8]) -> Random {
        let mut rd = Reader::init(bytes);
        Random::read(&mut rd).unwrap()
    }

    pub fn write_slice(&self, mut bytes: &mut [u8]) {
        let buf = self.get_encoding();
        bytes.write_all(&buf).unwrap();
    }
}

#[derive(Copy, Clone)]
pub struct SessionID {
    len: usize,
    data: [u8; 32],
}

#[cfg(feature = "logging")]
impl fmt::Debug for SessionID {
    fn fmt(&self, f: &mut fmt::Formatter) -> fmt::Result {
        let mut t = f.debug_tuple("SessionID");
        for i in 0..self.len() {
            t.field(&self.data[i]);
        }
        t.finish()
    }
}

impl PartialEq for SessionID {
    fn eq(&self, other: &Self) -> bool {
        if self.len != other.len {
            return false;
        }

        let mut diff = 0u8;
        for i in 0..self.len {
            diff |= self.data[i] ^ other.data[i]
        }

        diff == 0u8
    }
}

impl Codec for SessionID {
    fn encode(&self, bytes: &mut Vec<u8>) {
        debug_assert!(self.len <= 32);
        bytes.push(self.len as u8);
        bytes.extend_from_slice(&self.data[..self.len]);
    }

    fn read(r: &mut Reader) -> Option<SessionID> {
        let len = u8::read(r)? as usize;
        if len > 32 {
            return None;
        }

        let bytes = r.take(len)?;
        let mut out = [0u8; 32];
        out[..len].clone_from_slice(&bytes[..len]);

        Some(SessionID {
            data: out,
            len,
        })
    }
}

impl SessionID {
    pub fn new(bytes: &[u8]) -> SessionID {
        debug_assert!(bytes.len() <= 32);
        let mut d = [0u8; 32];
        d[..bytes.len()].clone_from_slice(&bytes[..]);

        SessionID {
            data: d,
            len: bytes.len(),
        }
    }

    pub fn empty() -> SessionID {
        SessionID {
            data: [0u8; 32],
            len: 0,
        }
    }

    pub fn len(&self) -> usize {
        self.len
    }

    pub fn is_empty(&self) -> bool {
        self.len == 0
    }
}

<<<<<<< HEAD
#[cfg_attr(feature = "logging", derive(Debug))]
=======
#[derive(Clone, Debug)]
>>>>>>> 8a78639c
pub struct UnknownExtension {
    pub typ: ExtensionType,
    pub payload: Payload,
}

impl UnknownExtension {
    fn encode(&self, bytes: &mut Vec<u8>) {
        self.payload.encode(bytes);
    }

    fn read(typ: ExtensionType, r: &mut Reader) -> Option<UnknownExtension> {
        let payload = Payload::read(r)?;
        Some(UnknownExtension {
            typ,
            payload,
        })
    }
}

declare_u8_vec!(ECPointFormatList, ECPointFormat);

pub trait SupportedPointFormats {
    fn supported() -> ECPointFormatList;
}

impl SupportedPointFormats for ECPointFormatList {
    fn supported() -> ECPointFormatList {
        vec![ECPointFormat::Uncompressed]
    }
}

declare_u16_vec!(NamedGroups, NamedGroup);

pub trait SupportedGroups {
    fn supported() -> NamedGroups;
}

impl SupportedGroups for NamedGroups {
    #[cfg(all(feature = "x25519", feature = "ecdh"))]
    fn supported() -> NamedGroups {
        vec![ NamedGroup::X25519, NamedGroup::secp384r1, NamedGroup::secp256r1 ]
    }

    #[cfg(all(not(feature = "x25519"), feature = "ecdh"))]
    fn supported() -> NamedGroups {
        vec![ NamedGroup::secp384r1, NamedGroup::secp256r1 ]
    }

    #[cfg(all(feature = "x25519", not(feature = "ecdh")))]
    fn supported() -> NamedGroups {
        vec![ NamedGroup::X25519 ]
    }

    #[cfg(all(not(feature = "x25519"), not(feature = "ecdh")))]
    fn supported() -> NamedGroups {
        vec![]
    }
}

declare_u16_vec!(SupportedSignatureSchemes, SignatureScheme);

pub trait DecomposedSignatureScheme {
    fn sign(&self) -> SignatureAlgorithm;
    fn make(alg: SignatureAlgorithm, hash: HashAlgorithm) -> SignatureScheme;
}

impl DecomposedSignatureScheme for SignatureScheme {
    fn sign(&self) -> SignatureAlgorithm {
        match *self {
            SignatureScheme::RSA_PKCS1_SHA1 |
                SignatureScheme::RSA_PKCS1_SHA256 |
                SignatureScheme::RSA_PKCS1_SHA384 |
                SignatureScheme::RSA_PKCS1_SHA512 |
                SignatureScheme::RSA_PSS_SHA256 |
                SignatureScheme::RSA_PSS_SHA384 |
                SignatureScheme::RSA_PSS_SHA512 => SignatureAlgorithm::RSA,
            #[cfg(feature = "ecdsa")]
            SignatureScheme::ECDSA_NISTP256_SHA256 |
                SignatureScheme::ECDSA_NISTP384_SHA384 |
                SignatureScheme::ECDSA_NISTP521_SHA512 => SignatureAlgorithm::ECDSA,
            _ => SignatureAlgorithm::Unknown(0),
        }
    }

    fn make(alg: SignatureAlgorithm, hash: HashAlgorithm) -> SignatureScheme {
        use msgs::enums::SignatureAlgorithm::RSA;
        #[cfg(feature = "ecdsa")]
        use msgs::enums::SignatureAlgorithm::ECDSA;
        use msgs::enums::HashAlgorithm::{SHA1, SHA256, SHA384, SHA512};

        match (alg, hash) {
            (RSA, SHA1) => SignatureScheme::RSA_PKCS1_SHA1,
            (RSA, SHA256) => SignatureScheme::RSA_PKCS1_SHA256,
            (RSA, SHA384) => SignatureScheme::RSA_PKCS1_SHA384,
            (RSA, SHA512) => SignatureScheme::RSA_PKCS1_SHA512,
            #[cfg(feature = "ecdsa")]
            (ECDSA, SHA256) => SignatureScheme::ECDSA_NISTP256_SHA256,
            #[cfg(feature = "ecdsa")]
            (ECDSA, SHA384) => SignatureScheme::ECDSA_NISTP384_SHA384,
            #[cfg(feature = "ecdsa")]
            (ECDSA, SHA512) => SignatureScheme::ECDSA_NISTP521_SHA512,
            (_, _) => unreachable!(),
        }
    }
}

pub trait SupportedMandatedSignatureSchemes {
    fn supported_verify() -> SupportedSignatureSchemes;
    fn supported_sign_tls13() -> SupportedSignatureSchemes;
}

impl SupportedMandatedSignatureSchemes for SupportedSignatureSchemes {
    /// Supported signature verification algorithms in decreasing order of expected security.
    fn supported_verify() -> SupportedSignatureSchemes {
        vec![
            /* FIXME: ECDSA-P521-SHA512 */
            #[cfg(feature = "ecdsa")]
            SignatureScheme::ECDSA_NISTP384_SHA384,
            #[cfg(feature = "ecdsa")]
            SignatureScheme::ECDSA_NISTP256_SHA256,

            SignatureScheme::RSA_PSS_SHA512,
            SignatureScheme::RSA_PSS_SHA384,
            SignatureScheme::RSA_PSS_SHA256,

            SignatureScheme::RSA_PKCS1_SHA512,
            SignatureScheme::RSA_PKCS1_SHA384,
            SignatureScheme::RSA_PKCS1_SHA256,

            SignatureScheme::RSA_PKCS1_SHA1,
        ]
    }

    fn supported_sign_tls13() -> SupportedSignatureSchemes {
        vec![
            #[cfg(feature = "ecdsa")]
            SignatureScheme::ECDSA_NISTP384_SHA384,
            #[cfg(feature = "ecdsa")]
            SignatureScheme::ECDSA_NISTP256_SHA256,

            SignatureScheme::RSA_PSS_SHA512,
            SignatureScheme::RSA_PSS_SHA384,
            SignatureScheme::RSA_PSS_SHA256,
        ]
    }
}

#[derive(Clone)]
#[cfg_attr(feature = "logging", derive(Debug))]
pub enum ServerNamePayload {
    HostName(webpki::DNSName),
    Unknown(Payload),
}

impl ServerNamePayload {
    fn read_hostname(r: &mut Reader) -> Option<ServerNamePayload> {
        let len = u16::read(r)? as usize;
        let name = r.take(len)?;
        let dns_name = webpki::DNSNameRef::try_from_ascii(
                untrusted::Input::from(name)).ok()?;
        Some(ServerNamePayload::HostName(dns_name.into()))
    }

    fn encode_hostname(name: webpki::DNSNameRef, bytes: &mut Vec<u8>) {
        let dns_name_str: &str = name.into();
        (dns_name_str.len() as u16).encode(bytes);
        bytes.extend_from_slice(dns_name_str.as_bytes());
    }

    fn encode(&self, bytes: &mut Vec<u8>) {
        match *self {
            ServerNamePayload::HostName(ref r) => ServerNamePayload::encode_hostname(r.as_ref(), bytes),
            ServerNamePayload::Unknown(ref r) => r.encode(bytes),
        }
    }
}

#[derive(Clone)]
#[cfg_attr(feature = "logging", derive(Debug))]
pub struct ServerName {
    pub typ: ServerNameType,
    pub payload: ServerNamePayload,
}

impl Codec for ServerName {
    fn encode(&self, bytes: &mut Vec<u8>) {
        self.typ.encode(bytes);
        self.payload.encode(bytes);
    }

    fn read(r: &mut Reader) -> Option<ServerName> {
        let typ = ServerNameType::read(r)?;

        let payload = match typ {
            ServerNameType::HostName => ServerNamePayload::read_hostname(r)?,
            _ => ServerNamePayload::Unknown(Payload::read(r)?),
        };

        Some(ServerName {
            typ,
            payload,
        })
    }
}

declare_u16_vec!(ServerNameRequest, ServerName);

pub trait ConvertServerNameList {
    fn get_hostname(&self) -> Option<webpki::DNSNameRef>;
}

impl ConvertServerNameList for ServerNameRequest {
    fn get_hostname(&self) -> Option<webpki::DNSNameRef> {
        for name in self {
            if let ServerNamePayload::HostName(ref dns_name) = name.payload {
                return Some(dns_name.as_ref());
            }
        }

        None
    }
}

pub type ProtocolNameList = VecU16OfPayloadU8;

pub trait ConvertProtocolNameList {
    fn from_strings(names: &[String]) -> Self;
    fn to_strings(&self) -> Vec<String>;
    fn as_single_string(&self) -> Option<&str>;
}

impl ConvertProtocolNameList for ProtocolNameList {
    fn from_strings(names: &[String]) -> ProtocolNameList {
        let mut ret = Vec::new();

        for name in names {
            ret.push(PayloadU8::new(name.as_bytes().to_vec()));
        }

        ret
    }

    fn to_strings(&self) -> Vec<String> {
        let mut ret = Vec::new();
        for proto in self {
            if let Ok(st) = String::from_utf8(proto.0.clone()) {
                ret.push(st);
            }
        }
        ret
    }

    fn as_single_string(&self) -> Option<&str> {
        if self.len() == 1 {
            std::str::from_utf8(&self[0].0).ok()
        } else {
            None
        }
    }
}

// --- TLS 1.3 Key shares ---
<<<<<<< HEAD
#[cfg_attr(feature = "logging", derive(Debug))]
=======
#[derive(Clone, Debug)]
>>>>>>> 8a78639c
pub struct KeyShareEntry {
    pub group: NamedGroup,
    pub payload: PayloadU16,
}

impl KeyShareEntry {
    pub fn new(group: NamedGroup, payload: &[u8]) -> KeyShareEntry {
        KeyShareEntry {
            group,
            payload: PayloadU16::new(payload.to_vec()),
        }
    }
}

impl Codec for KeyShareEntry {
    fn encode(&self, bytes: &mut Vec<u8>) {
        self.group.encode(bytes);
        self.payload.encode(bytes);
    }

    fn read(r: &mut Reader) -> Option<KeyShareEntry> {
        let group = NamedGroup::read(r)?;
        let payload = PayloadU16::read(r)?;

        Some(KeyShareEntry {
            group,
            payload,
        })
    }
}

// --- TLS 1.3 PresharedKey offers ---
<<<<<<< HEAD
#[cfg_attr(feature = "logging", derive(Debug))]
=======
#[derive(Clone, Debug)]
>>>>>>> 8a78639c
pub struct PresharedKeyIdentity {
    pub identity: PayloadU16,
    pub obfuscated_ticket_age: u32,
}

impl PresharedKeyIdentity {
    pub fn new(id: Vec<u8>, age: u32) -> PresharedKeyIdentity {
        PresharedKeyIdentity {
            identity: PayloadU16::new(id),
            obfuscated_ticket_age: age,
        }
    }
}

impl Codec for PresharedKeyIdentity {
    fn encode(&self, bytes: &mut Vec<u8>) {
        self.identity.encode(bytes);
        self.obfuscated_ticket_age.encode(bytes);
    }

    fn read(r: &mut Reader) -> Option<PresharedKeyIdentity> {
        Some(PresharedKeyIdentity {
            identity: PayloadU16::read(r)?,
            obfuscated_ticket_age: u32::read(r)?,
        })
    }
}

declare_u16_vec!(PresharedKeyIdentities, PresharedKeyIdentity);
pub type PresharedKeyBinder = PayloadU8;
pub type PresharedKeyBinders = VecU16OfPayloadU8;

<<<<<<< HEAD
#[cfg_attr(feature = "logging", derive(Debug))]
=======
#[derive(Clone, Debug)]
>>>>>>> 8a78639c
pub struct PresharedKeyOffer {
    pub identities: PresharedKeyIdentities,
    pub binders: PresharedKeyBinders,
}

impl PresharedKeyOffer {
    /// Make a new one with one entry.
    pub fn new(id: PresharedKeyIdentity, binder: Vec<u8>) -> PresharedKeyOffer {
        PresharedKeyOffer {
            identities: vec![ id ],
            binders: vec![ PresharedKeyBinder::new(binder) ],
        }
    }
}

impl Codec for PresharedKeyOffer {
    fn encode(&self, bytes: &mut Vec<u8>) {
        self.identities.encode(bytes);
        self.binders.encode(bytes);
    }

    fn read(r: &mut Reader) -> Option<PresharedKeyOffer> {
        Some(PresharedKeyOffer {
            identities: PresharedKeyIdentities::read(r)?,
            binders: PresharedKeyBinders::read(r)?,
        })
    }
}

// --- RFC6066 certificate status request ---
type ResponderIDs = VecU16OfPayloadU16;

<<<<<<< HEAD
#[cfg_attr(feature = "logging", derive(Debug))]
=======
#[derive(Clone, Debug)]
>>>>>>> 8a78639c
pub struct OCSPCertificateStatusRequest {
    pub responder_ids: ResponderIDs,
    pub extensions: PayloadU16,
}

impl Codec for OCSPCertificateStatusRequest {
    fn encode(&self, bytes: &mut Vec<u8>) {
        CertificateStatusType::OCSP.encode(bytes);
        self.responder_ids.encode(bytes);
        self.extensions.encode(bytes);
    }

    fn read(r: &mut Reader) -> Option<OCSPCertificateStatusRequest> {
        Some(OCSPCertificateStatusRequest {
            responder_ids: ResponderIDs::read(r)?,
            extensions: PayloadU16::read(r)?,
        })
    }
}

<<<<<<< HEAD
#[cfg_attr(feature = "logging", derive(Debug))]
=======
#[derive(Clone, Debug)]
>>>>>>> 8a78639c
pub enum CertificateStatusRequest {
    OCSP(OCSPCertificateStatusRequest),
    Unknown((CertificateStatusType, Payload))
}

impl Codec for CertificateStatusRequest {
    fn encode(&self, bytes: &mut Vec<u8>) {
        match *self {
            CertificateStatusRequest::OCSP(ref r) => r.encode(bytes),
            CertificateStatusRequest::Unknown((typ, ref payload)) => {
                typ.encode(bytes);
                payload.encode(bytes);
            }
        }
    }

    fn read(r: &mut Reader) -> Option<CertificateStatusRequest> {
        let typ = CertificateStatusType::read(r)?;

        match typ {
            CertificateStatusType::OCSP => {
                let ocsp_req = OCSPCertificateStatusRequest::read(r)?;
                Some(CertificateStatusRequest::OCSP(ocsp_req))
            }
            _ => {
                let data = Payload::read(r)?;
                Some(CertificateStatusRequest::Unknown((typ, data)))
            }
        }
    }
}

impl CertificateStatusRequest {
    pub fn build_ocsp() -> CertificateStatusRequest {
        let ocsp = OCSPCertificateStatusRequest {
            responder_ids: ResponderIDs::new(),
            extensions: PayloadU16::empty(),
        };
        CertificateStatusRequest::OCSP(ocsp)
    }
}

// ---
// SCTs

pub type SCTList = VecU16OfPayloadU16;

// ---

declare_u8_vec!(PSKKeyExchangeModes, PSKKeyExchangeMode);
declare_u16_vec!(KeyShareEntries, KeyShareEntry);
declare_u8_vec!(ProtocolVersions, ProtocolVersion);

<<<<<<< HEAD
#[cfg_attr(feature = "logging", derive(Debug))]
=======
#[derive(Clone, Debug)]
>>>>>>> 8a78639c
pub enum ClientExtension {
    ECPointFormats(ECPointFormatList),
    NamedGroups(NamedGroups),
    SignatureAlgorithms(SupportedSignatureSchemes),
    ServerName(ServerNameRequest),
    SessionTicketRequest,
    SessionTicketOffer(Payload),
    Protocols(ProtocolNameList),
    SupportedVersions(ProtocolVersions),
    KeyShare(KeyShareEntries),
    PresharedKeyModes(PSKKeyExchangeModes),
    PresharedKey(PresharedKeyOffer),
    Cookie(PayloadU16),
    ExtendedMasterSecretRequest,
    CertificateStatusRequest(CertificateStatusRequest),
    SignedCertificateTimestampRequest,
    TransportParameters(Vec<u8>),
    Unknown(UnknownExtension),
}

impl ClientExtension {
    pub fn get_type(&self) -> ExtensionType {
        match *self {
            ClientExtension::ECPointFormats(_) => ExtensionType::ECPointFormats,
            ClientExtension::NamedGroups(_) => ExtensionType::EllipticCurves,
            ClientExtension::SignatureAlgorithms(_) => ExtensionType::SignatureAlgorithms,
            ClientExtension::ServerName(_) => ExtensionType::ServerName,
            ClientExtension::SessionTicketRequest |
                ClientExtension::SessionTicketOffer(_) => ExtensionType::SessionTicket,
            ClientExtension::Protocols(_) => ExtensionType::ALProtocolNegotiation,
            ClientExtension::SupportedVersions(_) => ExtensionType::SupportedVersions,
            ClientExtension::KeyShare(_) => ExtensionType::KeyShare,
            ClientExtension::PresharedKeyModes(_) => ExtensionType::PSKKeyExchangeModes,
            ClientExtension::PresharedKey(_) => ExtensionType::PreSharedKey,
            ClientExtension::Cookie(_) => ExtensionType::Cookie,
            ClientExtension::ExtendedMasterSecretRequest => ExtensionType::ExtendedMasterSecret,
            ClientExtension::CertificateStatusRequest(_) => ExtensionType::StatusRequest,
            ClientExtension::SignedCertificateTimestampRequest => ExtensionType::SCT,
            ClientExtension::TransportParameters(_) => ExtensionType::TransportParameters,
            ClientExtension::Unknown(ref r) => r.typ,
        }
    }
}

impl Codec for ClientExtension {
    fn encode(&self, bytes: &mut Vec<u8>) {
        self.get_type().encode(bytes);

        let mut sub: Vec<u8> = Vec::new();
        match *self {
            ClientExtension::ECPointFormats(ref r) => r.encode(&mut sub),
            ClientExtension::NamedGroups(ref r) => r.encode(&mut sub),
            ClientExtension::SignatureAlgorithms(ref r) => r.encode(&mut sub),
            ClientExtension::ServerName(ref r) => r.encode(&mut sub),
            ClientExtension::SessionTicketRequest |
                ClientExtension::ExtendedMasterSecretRequest |
                ClientExtension::SignedCertificateTimestampRequest => (),
            ClientExtension::SessionTicketOffer(ref r) => r.encode(&mut sub),
            ClientExtension::Protocols(ref r) => r.encode(&mut sub),
            ClientExtension::SupportedVersions(ref r) => r.encode(&mut sub),
            ClientExtension::KeyShare(ref r) => r.encode(&mut sub),
            ClientExtension::PresharedKeyModes(ref r) => r.encode(&mut sub),
            ClientExtension::PresharedKey(ref r) => r.encode(&mut sub),
            ClientExtension::Cookie(ref r) => r.encode(&mut sub),
            ClientExtension::CertificateStatusRequest(ref r) => r.encode(&mut sub),
            ClientExtension::TransportParameters(ref r) => sub.extend_from_slice(r),
            ClientExtension::Unknown(ref r) => r.encode(&mut sub),
        }

        (sub.len() as u16).encode(bytes);
        bytes.append(&mut sub);
    }

    fn read(r: &mut Reader) -> Option<ClientExtension> {
        let typ = ExtensionType::read(r)?;
        let len = u16::read(r)? as usize;
        let mut sub = r.sub(len)?;

        Some(match typ {
            ExtensionType::ECPointFormats => {
                ClientExtension::ECPointFormats(ECPointFormatList::read(&mut sub)?)
            }
            ExtensionType::EllipticCurves => {
                ClientExtension::NamedGroups(NamedGroups::read(&mut sub)?)
            }
            ExtensionType::SignatureAlgorithms => {
                let schemes = SupportedSignatureSchemes::read(&mut sub)?;
                ClientExtension::SignatureAlgorithms(schemes)
            }
            ExtensionType::ServerName => {
                ClientExtension::ServerName(ServerNameRequest::read(&mut sub)?)
            }
            ExtensionType::SessionTicket => {
                if sub.any_left() {
                    ClientExtension::SessionTicketOffer(Payload::read(&mut sub)?)
                } else {
                    ClientExtension::SessionTicketRequest
                }
            }
            ExtensionType::ALProtocolNegotiation => {
                ClientExtension::Protocols(ProtocolNameList::read(&mut sub)?)
            }
            ExtensionType::SupportedVersions => {
                ClientExtension::SupportedVersions(ProtocolVersions::read(&mut sub)?)
            }
            ExtensionType::KeyShare => {
                ClientExtension::KeyShare(KeyShareEntries::read(&mut sub)?)
            }
            ExtensionType::PSKKeyExchangeModes => {
                ClientExtension::PresharedKeyModes(PSKKeyExchangeModes::read(&mut sub)?)
            }
            ExtensionType::PreSharedKey => {
                ClientExtension::PresharedKey(PresharedKeyOffer::read(&mut sub)?)
            }
            ExtensionType::Cookie => ClientExtension::Cookie(PayloadU16::read(&mut sub)?),
            ExtensionType::ExtendedMasterSecret if !sub.any_left() => {
                ClientExtension::ExtendedMasterSecretRequest
            }
            ExtensionType::StatusRequest => {
                let csr = CertificateStatusRequest::read(&mut sub)?;
                ClientExtension::CertificateStatusRequest(csr)
            }
            ExtensionType::SCT if !sub.any_left() => {
                ClientExtension::SignedCertificateTimestampRequest
            }
            ExtensionType::TransportParameters => {
                ClientExtension::TransportParameters(sub.rest().to_vec())
            }
            _ => ClientExtension::Unknown(UnknownExtension::read(typ, &mut sub)?),
        })
    }
}

impl ClientExtension {
    /// Make a basic SNI ServerNameRequest quoting `hostname`.
    pub fn make_sni(dns_name: webpki::DNSNameRef) -> ClientExtension {
        let name = ServerName {
            typ: ServerNameType::HostName,
            payload: ServerNamePayload::HostName(dns_name.into()),
        };

        ClientExtension::ServerName(vec![ name ])
    }
}

<<<<<<< HEAD
#[test]
fn can_roundtrip_unknown_client_ext() {
    let bytes = [0x12u8, 0x34u8, 0, 3, 1, 2, 3];
    let mut rd = Reader::init(&bytes);
    let ext = ClientExtension::read(&mut rd)
        .unwrap();

    println!("{:?}", ext);
    assert_eq!(ext.get_type(), ExtensionType::Unknown(0x1234));
    assert_eq!(bytes.to_vec(), ext.get_encoding());
}

#[test]
fn can_roundtrip_single_sni() {
    let bytes = [
        0, 0,
        0, 7,
        0, 5,
          0, 0, 2, 0x6c, 0x6f
    ];
    let mut rd = Reader::init(&bytes);
    let ext = ClientExtension::read(&mut rd)
        .unwrap();
    println!("{:?}", ext);

    assert_eq!(ext.get_type(), ExtensionType::ServerName);
    assert_eq!(bytes.to_vec(), ext.get_encoding());
}

#[test]
fn can_roundtrip_multiname_sni() {
    let bytes = [
        0, 0,
        0, 12,
        0, 10,
          0, 0, 2, 0x68, 0x69,
          0, 0, 2, 0x6c, 0x6f
    ];
    let mut rd = Reader::init(&bytes);
    let ext = ClientExtension::read(&mut rd)
        .unwrap();
    println!("{:?}", ext);

    assert_eq!(ext.get_type(), ExtensionType::ServerName);
    assert_eq!(bytes.to_vec(), ext.get_encoding());
    match ext {
        ClientExtension::ServerName(req) => {
            assert_eq!(2, req.len());

            let dns_name_str: &str = req.get_hostname().unwrap().into();
            assert_eq!(dns_name_str, "hi");

            assert_eq!(req[0].typ, ServerNameType::HostName);
            assert_eq!(req[1].typ, ServerNameType::HostName);
        }
        _ => unreachable!()
    }
}

#[test]
fn can_roundtrip_multi_proto() {
    let bytes = [
        0, 16,
        0, 8,
        0, 6,
          2, 0x68, 0x69,
          2, 0x6c, 0x6f
    ];
    let mut rd = Reader::init(&bytes);
    let ext = ClientExtension::read(&mut rd)
        .unwrap();
    println!("{:?}", ext);

    assert_eq!(ext.get_type(), ExtensionType::ALProtocolNegotiation);
    assert_eq!(bytes.to_vec(), ext.get_encoding());
    match ext {
        ClientExtension::Protocols(prot) => {
            assert_eq!(2, prot.len());
            assert_eq!(vec!["hi".to_string(), "lo".to_string()],
                       prot.to_strings());
            assert_eq!(prot.as_single_string(), None);
        }
        _ => unreachable!()
    }
}

#[test]
fn can_roundtrip_single_proto() {
    let bytes = [
        0, 16,
        0, 5,
        0, 3,
          2, 0x68, 0x69,
    ];
    let mut rd = Reader::init(&bytes);
    let ext = ClientExtension::read(&mut rd)
        .unwrap();
    println!("{:?}", ext);

    assert_eq!(ext.get_type(), ExtensionType::ALProtocolNegotiation);
    assert_eq!(bytes.to_vec(), ext.get_encoding());
    match ext {
        ClientExtension::Protocols(prot) => {
            assert_eq!(1, prot.len());
            assert_eq!(vec!["hi".to_string()], prot.to_strings());
            assert_eq!(prot.as_single_string(), Some("hi"));
        }
        _ => unreachable!()
    }
}

#[cfg_attr(feature = "logging", derive(Debug))]
=======
#[derive(Clone, Debug)]
>>>>>>> 8a78639c
pub enum ServerExtension {
    ECPointFormats(ECPointFormatList),
    ServerNameAck,
    SessionTicketAck,
    RenegotiationInfo(PayloadU8),
    Protocols(ProtocolNameList),
    KeyShare(KeyShareEntry),
    PresharedKey(u16),
    ExtendedMasterSecretAck,
    CertificateStatusAck,
    SignedCertificateTimestamp(SCTList),
    SupportedVersions(ProtocolVersion),
    TransportParameters(Vec<u8>),
    Unknown(UnknownExtension),
}

impl ServerExtension {
    pub fn get_type(&self) -> ExtensionType {
        match *self {
            ServerExtension::ECPointFormats(_) => ExtensionType::ECPointFormats,
            ServerExtension::ServerNameAck => ExtensionType::ServerName,
            ServerExtension::SessionTicketAck => ExtensionType::SessionTicket,
            ServerExtension::RenegotiationInfo(_) => ExtensionType::RenegotiationInfo,
            ServerExtension::Protocols(_) => ExtensionType::ALProtocolNegotiation,
            ServerExtension::KeyShare(_) => ExtensionType::KeyShare,
            ServerExtension::PresharedKey(_) => ExtensionType::PreSharedKey,
            ServerExtension::ExtendedMasterSecretAck => ExtensionType::ExtendedMasterSecret,
            ServerExtension::CertificateStatusAck => ExtensionType::StatusRequest,
            ServerExtension::SignedCertificateTimestamp(_) => ExtensionType::SCT,
            ServerExtension::SupportedVersions(_) => ExtensionType::SupportedVersions,
            ServerExtension::TransportParameters(_) => ExtensionType::TransportParameters,
            ServerExtension::Unknown(ref r) => r.typ,
        }
    }
}

impl Codec for ServerExtension {
    fn encode(&self, bytes: &mut Vec<u8>) {
        self.get_type().encode(bytes);

        let mut sub: Vec<u8> = Vec::new();
        match *self {
            ServerExtension::ECPointFormats(ref r) => r.encode(&mut sub),
            ServerExtension::ServerNameAck |
                ServerExtension::SessionTicketAck |
                ServerExtension::ExtendedMasterSecretAck |
                ServerExtension::CertificateStatusAck => (),
            ServerExtension::RenegotiationInfo(ref r) => r.encode(&mut sub),
            ServerExtension::Protocols(ref r) => r.encode(&mut sub),
            ServerExtension::KeyShare(ref r) => r.encode(&mut sub),
            ServerExtension::PresharedKey(r) => r.encode(&mut sub),
            ServerExtension::SignedCertificateTimestamp(ref r) => r.encode(&mut sub),
            ServerExtension::SupportedVersions(ref r) => r.encode(&mut sub),
            ServerExtension::TransportParameters(ref r) => sub.extend_from_slice(r),
            ServerExtension::Unknown(ref r) => r.encode(&mut sub),
        }

        (sub.len() as u16).encode(bytes);
        bytes.append(&mut sub);
    }

    fn read(r: &mut Reader) -> Option<ServerExtension> {
        let typ = ExtensionType::read(r)?;
        let len = u16::read(r)? as usize;
        let mut sub = r.sub(len)?;

        Some(match typ {
            ExtensionType::ECPointFormats => {
                ServerExtension::ECPointFormats(ECPointFormatList::read(&mut sub)?)
            }
            ExtensionType::ServerName => ServerExtension::ServerNameAck,
            ExtensionType::SessionTicket => ServerExtension::SessionTicketAck,
            ExtensionType::StatusRequest => ServerExtension::CertificateStatusAck,
            ExtensionType::RenegotiationInfo => {
                ServerExtension::RenegotiationInfo(PayloadU8::read(&mut sub)?)
            }
            ExtensionType::ALProtocolNegotiation => {
                ServerExtension::Protocols(ProtocolNameList::read(&mut sub)?)
            }
            ExtensionType::KeyShare => {
                ServerExtension::KeyShare(KeyShareEntry::read(&mut sub)?)
            }
            ExtensionType::PreSharedKey => {
                ServerExtension::PresharedKey(u16::read(&mut sub)?)
            }
            ExtensionType::ExtendedMasterSecret => ServerExtension::ExtendedMasterSecretAck,
            ExtensionType::SCT => {
                let scts = SCTList::read(&mut sub)?;
                ServerExtension::SignedCertificateTimestamp(scts)
            }
            ExtensionType::SupportedVersions => {
                ServerExtension::SupportedVersions(ProtocolVersion::read(&mut sub)?)
            }
            ExtensionType::TransportParameters => {
                ServerExtension::TransportParameters(sub.rest().to_vec())
            }
            _ => ServerExtension::Unknown(UnknownExtension::read(typ, &mut sub)?),
        })
    }
}

impl ServerExtension {
    pub fn make_alpn(proto: String) -> ServerExtension {
        ServerExtension::Protocols(ProtocolNameList::from_strings(&[proto]))
    }

    pub fn make_empty_renegotiation_info() -> ServerExtension {
        let empty = Vec::new();
        ServerExtension::RenegotiationInfo(PayloadU8::new(empty))
    }

    pub fn make_sct(sctl: Vec<u8>) -> ServerExtension {
        let scts = SCTList::read_bytes(&sctl)
            .expect("invalid SCT list");
        ServerExtension::SignedCertificateTimestamp(scts)
    }
}

#[cfg_attr(feature = "logging", derive(Debug))]
pub struct ClientHelloPayload {
    pub client_version: ProtocolVersion,
    pub random: Random,
    pub session_id: SessionID,
    pub cipher_suites: Vec<CipherSuite>,
    pub compression_methods: Vec<Compression>,
    pub extensions: Vec<ClientExtension>,
}

impl Codec for ClientHelloPayload {
    fn encode(&self, bytes: &mut Vec<u8>) {
        self.client_version.encode(bytes);
        self.random.encode(bytes);
        self.session_id.encode(bytes);
        codec::encode_vec_u16(bytes, &self.cipher_suites);
        codec::encode_vec_u8(bytes, &self.compression_methods);

        if !self.extensions.is_empty() {
            codec::encode_vec_u16(bytes, &self.extensions);
        }
    }

    fn read(r: &mut Reader) -> Option<ClientHelloPayload> {

        let mut ret = ClientHelloPayload {
            client_version: ProtocolVersion::read(r)?,
            random: Random::read(r)?,
            session_id: SessionID::read(r)?,
            cipher_suites: codec::read_vec_u16::<CipherSuite>(r)?,
            compression_methods: codec::read_vec_u8::<Compression>(r)?,
            extensions: Vec::new(),
        };

        if r.any_left() {
            ret.extensions = codec::read_vec_u16::<ClientExtension>(r)?;
        }

        Some(ret)
    }
}

impl ClientHelloPayload {
    /// Returns true if there is more than one extension of a given
    /// type.
    pub fn has_duplicate_extension(&self) -> bool {
        let mut seen = collections::HashSet::new();

        for ext in &self.extensions {
            let typ = ext.get_type().get_u16();

            if seen.contains(&typ) {
                return true;
            }
            seen.insert(typ);
        }

        false
    }

    pub fn find_extension(&self, ext: ExtensionType) -> Option<&ClientExtension> {
        self.extensions.iter().find(|x| x.get_type() == ext)
    }

    pub fn get_sni_extension(&self) -> Option<&ServerNameRequest> {
        let ext = self.find_extension(ExtensionType::ServerName)?;
        match *ext {
            ClientExtension::ServerName(ref req) => Some(req),
            _ => None,
        }
    }

    pub fn get_sigalgs_extension(&self) -> Option<&SupportedSignatureSchemes> {
        let ext = self.find_extension(ExtensionType::SignatureAlgorithms)?;
        match *ext {
            ClientExtension::SignatureAlgorithms(ref req) => Some(req),
            _ => None,
        }
    }

    pub fn get_namedgroups_extension(&self) -> Option<&NamedGroups> {
        let ext = self.find_extension(ExtensionType::EllipticCurves)?;
        match *ext {
            ClientExtension::NamedGroups(ref req) => Some(req),
            _ => None,
        }
    }

    pub fn get_ecpoints_extension(&self) -> Option<&ECPointFormatList> {
        let ext = self.find_extension(ExtensionType::ECPointFormats)?;
        match *ext {
            ClientExtension::ECPointFormats(ref req) => Some(req),
            _ => None,
        }
    }

    pub fn get_alpn_extension(&self) -> Option<&ProtocolNameList> {
        let ext = self.find_extension(ExtensionType::ALProtocolNegotiation)?;
        match *ext {
            ClientExtension::Protocols(ref req) => Some(req),
            _ => None,
        }
    }

    pub fn get_quic_params_extension(&self) -> Option<Vec<u8>> {
        let ext = self.find_extension(ExtensionType::TransportParameters)?;
        match *ext {
            ClientExtension::TransportParameters(ref bytes) => Some(bytes.to_vec()),
            _ => None,
        }
    }

    pub fn get_ticket_extension(&self) -> Option<&ClientExtension> {
        self.find_extension(ExtensionType::SessionTicket)
    }

    pub fn get_versions_extension(&self) -> Option<&ProtocolVersions> {
        let ext = self.find_extension(ExtensionType::SupportedVersions)?;
        match *ext {
            ClientExtension::SupportedVersions(ref vers) => Some(vers),
            _ => None,
        }
    }

    pub fn get_keyshare_extension(&self) -> Option<&KeyShareEntries> {
        let ext = self.find_extension(ExtensionType::KeyShare)?;
        match *ext {
            ClientExtension::KeyShare(ref shares) => Some(shares),
            _ => None,
        }
    }

    pub fn has_keyshare_extension_with_duplicates(&self) -> bool {
        let entries = self.get_keyshare_extension();
        if entries.is_none() {
            return false;
        }

        let mut seen = collections::HashSet::new();

        for kse in entries.unwrap() {
            let grp = kse.group.get_u16();

            if seen.contains(&grp) {
                return true;
            }

            seen.insert(grp);
        }

        false
    }

    pub fn get_psk(&self) -> Option<&PresharedKeyOffer> {
        let ext = self.find_extension(ExtensionType::PreSharedKey)?;
        match *ext {
            ClientExtension::PresharedKey(ref psk) => Some(psk),
            _ => None,
        }
    }

    pub fn check_psk_ext_is_last(&self) -> bool {
        self.extensions
            .last()
            .map_or(false, |ext| ext.get_type() == ExtensionType::PreSharedKey)
    }

    pub fn get_psk_modes(&self) -> Option<&PSKKeyExchangeModes> {
        let ext = self.find_extension(ExtensionType::PSKKeyExchangeModes)?;
        match *ext {
            ClientExtension::PresharedKeyModes(ref psk_modes) => Some(psk_modes),
            _ => None,
        }
    }

    pub fn psk_mode_offered(&self, mode: PSKKeyExchangeMode) -> bool {
        self.get_psk_modes()
            .and_then(|modes| Some(modes.contains(&mode)))
            .or(Some(false))
            .unwrap()
    }


    pub fn set_psk_binder(&mut self, binder: Vec<u8>) {
        let last_extension = self.extensions.last_mut().unwrap();
        if let ClientExtension::PresharedKey(ref mut offer) = *last_extension {
            offer.binders[0] = PresharedKeyBinder::new(binder);
        }
    }

    pub fn ems_support_offered(&self) -> bool {
        self.find_extension(ExtensionType::ExtendedMasterSecret)
            .is_some()
    }
}

#[cfg_attr(feature = "logging", derive(Debug))]
pub enum HelloRetryExtension {
    KeyShare(NamedGroup),
    Cookie(PayloadU16),
    SupportedVersions(ProtocolVersion),
    Unknown(UnknownExtension),
}

impl HelloRetryExtension {
    pub fn get_type(&self) -> ExtensionType {
        match *self {
            HelloRetryExtension::KeyShare(_) => ExtensionType::KeyShare,
            HelloRetryExtension::Cookie(_) => ExtensionType::Cookie,
            HelloRetryExtension::SupportedVersions(_) => ExtensionType::SupportedVersions,
            HelloRetryExtension::Unknown(ref r) => r.typ,
        }
    }
}

impl Codec for HelloRetryExtension {
    fn encode(&self, bytes: &mut Vec<u8>) {
        self.get_type().encode(bytes);

        let mut sub: Vec<u8> = Vec::new();
        match *self {
            HelloRetryExtension::KeyShare(ref r) => r.encode(&mut sub),
            HelloRetryExtension::Cookie(ref r) => r.encode(&mut sub),
            HelloRetryExtension::SupportedVersions(ref r) => r.encode(&mut sub),
            HelloRetryExtension::Unknown(ref r) => r.encode(&mut sub),
        }

        (sub.len() as u16).encode(bytes);
        bytes.append(&mut sub);
    }

    fn read(r: &mut Reader) -> Option<HelloRetryExtension> {
        let typ = ExtensionType::read(r)?;
        let len = u16::read(r)? as usize;
        let mut sub = r.sub(len)?;

        Some(match typ {
            ExtensionType::KeyShare => {
                HelloRetryExtension::KeyShare(NamedGroup::read(&mut sub)?)
            }
            ExtensionType::Cookie => {
                HelloRetryExtension::Cookie(PayloadU16::read(&mut sub)?)
            }
            ExtensionType::SupportedVersions => {
                HelloRetryExtension::SupportedVersions(ProtocolVersion::read(&mut sub)?)
            }
            _ => HelloRetryExtension::Unknown(UnknownExtension::read(typ, &mut sub)?),
        })
    }
}

#[cfg_attr(feature = "logging", derive(Debug))]
pub struct HelloRetryRequest {
    pub legacy_version: ProtocolVersion,
    pub session_id: SessionID,
    pub cipher_suite: CipherSuite,
    pub extensions: Vec<HelloRetryExtension>,
}

impl Codec for HelloRetryRequest {
    fn encode(&self, bytes: &mut Vec<u8>) {
        self.legacy_version.encode(bytes);
        HELLO_RETRY_REQUEST_RANDOM.encode(bytes);
        self.session_id.encode(bytes);
        self.cipher_suite.encode(bytes);
        Compression::Null.encode(bytes);
        codec::encode_vec_u16(bytes, &self.extensions);
    }

    fn read(r: &mut Reader) -> Option<HelloRetryRequest> {
        let session_id = SessionID::read(r)?;
        let cipher_suite = CipherSuite::read(r)?;
        let compression = Compression::read(r)?;

        if compression != Compression::Null {
            return None;
        }

        Some(HelloRetryRequest {
            legacy_version: ProtocolVersion::Unknown(0),
            session_id,
            cipher_suite,
            extensions: codec::read_vec_u16::<HelloRetryExtension>(r)?,
        })
    }
}

impl HelloRetryRequest {
    /// Returns true if there is more than one extension of a given
    /// type.
    pub fn has_duplicate_extension(&self) -> bool {
        let mut seen = collections::HashSet::new();

        for ext in &self.extensions {
            let typ = ext.get_type().get_u16();

            if seen.contains(&typ) {
                return true;
            }
            seen.insert(typ);
        }

        false
    }

    pub fn has_unknown_extension(&self) -> bool {
        self.extensions
            .iter()
            .any(|ext| {
                 ext.get_type() != ExtensionType::KeyShare &&
                 ext.get_type() != ExtensionType::SupportedVersions &&
                 ext.get_type() != ExtensionType::Cookie
                 })
    }

    fn find_extension(&self, ext: ExtensionType) -> Option<&HelloRetryExtension> {
        self.extensions.iter().find(|x| x.get_type() == ext)
    }

    pub fn get_requested_key_share_group(&self) -> Option<NamedGroup> {
        let ext = self.find_extension(ExtensionType::KeyShare)?;
        match *ext {
            HelloRetryExtension::KeyShare(grp) => Some(grp),
            _ => None,
        }
    }

    pub fn get_cookie(&self) -> Option<&PayloadU16> {
        let ext = self.find_extension(ExtensionType::Cookie)?;
        match *ext {
            HelloRetryExtension::Cookie(ref ck) => Some(ck),
            _ => None,
        }
    }

    pub fn get_supported_versions(&self) -> Option<ProtocolVersion> {
        let ext = self.find_extension(ExtensionType::SupportedVersions)?;
        match *ext {
            HelloRetryExtension::SupportedVersions(ver) => Some(ver),
            _ => None,
        }
    }
}

#[cfg_attr(feature = "logging", derive(Debug))]
pub struct ServerHelloPayload {
    pub legacy_version: ProtocolVersion,
    pub random: Random,
    pub session_id: SessionID,
    pub cipher_suite: CipherSuite,
    pub compression_method: Compression,
    pub extensions: Vec<ServerExtension>,
}

impl Codec for ServerHelloPayload {
    fn encode(&self, bytes: &mut Vec<u8>) {
        self.legacy_version.encode(bytes);
        self.random.encode(bytes);

        self.session_id.encode(bytes);
        self.cipher_suite.encode(bytes);
        self.compression_method.encode(bytes);

        if !self.extensions.is_empty() {
            codec::encode_vec_u16(bytes, &self.extensions);
        }
    }

    // minus version and random, which have already been read.
    fn read(r: &mut Reader) -> Option<ServerHelloPayload> {
        let session_id = SessionID::read(r)?;
        let suite = CipherSuite::read(r)?;
        let compression = Compression::read(r)?;

        let mut ret = ServerHelloPayload {
            legacy_version: ProtocolVersion::Unknown(0),
            random: ZERO_RANDOM.clone(),
            session_id,
            cipher_suite: suite,
            compression_method: compression,
            extensions: Vec::new(),
        };

        if r.any_left() {
            ret.extensions = codec::read_vec_u16::<ServerExtension>(r)?;
        }

        Some(ret)
    }
}

impl HasServerExtensions for ServerHelloPayload {
    fn get_extensions(&self) -> &[ServerExtension] {
        &self.extensions
    }
}

impl ServerHelloPayload {
    pub fn get_key_share(&self) -> Option<&KeyShareEntry> {
        let ext = self.find_extension(ExtensionType::KeyShare)?;
        match *ext {
            ServerExtension::KeyShare(ref share) => Some(share),
            _ => None,
        }
    }

    pub fn get_psk_index(&self) -> Option<u16> {
        let ext = self.find_extension(ExtensionType::PreSharedKey)?;
        match *ext {
            ServerExtension::PresharedKey(ref index) => Some(*index),
            _ => None,
        }
    }

    pub fn get_ecpoints_extension(&self) -> Option<&ECPointFormatList> {
        let ext = self.find_extension(ExtensionType::ECPointFormats)?;
        match *ext {
            ServerExtension::ECPointFormats(ref fmts) => Some(fmts),
            _ => None,
        }
    }

    pub fn ems_support_acked(&self) -> bool {
        self.find_extension(ExtensionType::ExtendedMasterSecret)
            .is_some()
    }

    pub fn get_sct_list(&self) -> Option<&SCTList> {
        let ext = self.find_extension(ExtensionType::SCT)?;
        match *ext {
            ServerExtension::SignedCertificateTimestamp(ref sctl) => Some(sctl),
            _ => None,
        }
    }

    pub fn get_supported_versions(&self) -> Option<ProtocolVersion> {
        let ext = self.find_extension(ExtensionType::SupportedVersions)?;
        match *ext {
            ServerExtension::SupportedVersions(vers) => Some(vers),
            _ => None,
        }
    }
}

pub type CertificatePayload = Vec<key::Certificate>;

impl Codec for CertificatePayload {
    fn encode(&self, bytes: &mut Vec<u8>) {
        codec::encode_vec_u24(bytes, self);
    }

    fn read(r: &mut Reader) -> Option<CertificatePayload> {
        // 64KB of certificates is plenty, 16MB is obviously silly
        codec::read_vec_u24_limited(r, 0x10000)
    }
}

// TLS1.3 changes the Certificate payload encoding.
// That's annoying. It means the parsing is not
// context-free any more.

#[cfg_attr(feature = "logging", derive(Debug))]
pub enum CertificateExtension {
    CertificateStatus(CertificateStatus),
    SignedCertificateTimestamp(SCTList),
    Unknown(UnknownExtension),
}

impl CertificateExtension {
    pub fn get_type(&self) -> ExtensionType {
        match *self {
            CertificateExtension::CertificateStatus(_) => ExtensionType::StatusRequest,
            CertificateExtension::SignedCertificateTimestamp(_) => ExtensionType::SCT,
            CertificateExtension::Unknown(ref r) => r.typ,
        }
    }

    pub fn make_sct(sct_list: Vec<u8>) -> CertificateExtension {
        let sctl = SCTList::read_bytes(&sct_list)
            .expect("invalid SCT list");
        CertificateExtension::SignedCertificateTimestamp(sctl)
    }

    pub fn get_cert_status(&self) -> Option<&Vec<u8>> {
        match *self {
            CertificateExtension::CertificateStatus(ref cs) => Some(&cs.ocsp_response.0),
            _ => None
        }
    }

    pub fn get_sct_list(&self) -> Option<&SCTList> {
        match *self {
            CertificateExtension::SignedCertificateTimestamp(ref sctl) => Some(sctl),
            _ => None
        }
    }
}

impl Codec for CertificateExtension {
    fn encode(&self, bytes: &mut Vec<u8>) {
        self.get_type().encode(bytes);

        let mut sub: Vec<u8> = Vec::new();
        match *self {
            CertificateExtension::CertificateStatus(ref r) => r.encode(&mut sub),
            CertificateExtension::SignedCertificateTimestamp(ref r) => r.encode(&mut sub),
            CertificateExtension::Unknown(ref r) => r.encode(&mut sub),
        }

        (sub.len() as u16).encode(bytes);
        bytes.append(&mut sub);
    }

    fn read(r: &mut Reader) -> Option<CertificateExtension> {
        let typ = ExtensionType::read(r)?;
        let len = u16::read(r)? as usize;
        let mut sub = r.sub(len)?;

        Some(match typ {
            ExtensionType::StatusRequest => {
                let st = CertificateStatus::read(&mut sub)?;
                CertificateExtension::CertificateStatus(st)
            }
            ExtensionType::SCT => {
                let scts = SCTList::read(&mut sub)?;
                CertificateExtension::SignedCertificateTimestamp(scts)
            }
            _ => CertificateExtension::Unknown(UnknownExtension::read(typ, &mut sub)?),
        })
    }
}

declare_u16_vec!(CertificateExtensions, CertificateExtension);

#[cfg_attr(feature = "logging", derive(Debug))]
pub struct CertificateEntry {
    pub cert: key::Certificate,
    pub exts: CertificateExtensions,
}

impl Codec for CertificateEntry {
    fn encode(&self, bytes: &mut Vec<u8>) {
        self.cert.encode(bytes);
        self.exts.encode(bytes);
    }

    fn read(r: &mut Reader) -> Option<CertificateEntry> {
        Some(CertificateEntry {
            cert: key::Certificate::read(r)?,
            exts: CertificateExtensions::read(r)?,
        })
    }
}

impl CertificateEntry {
    pub fn new(cert: key::Certificate) -> CertificateEntry {
        CertificateEntry {
            cert,
            exts: Vec::new(),
        }
    }

    pub fn has_duplicate_extension(&self) -> bool {
        let mut seen = collections::HashSet::new();

        for ext in &self.exts {
            let typ = ext.get_type().get_u16();

            if seen.contains(&typ) {
                return true;
            }
            seen.insert(typ);
        }

        false
    }

    pub fn has_unknown_extension(&self) -> bool {
        self.exts
            .iter()
            .any(|ext| {
                 ext.get_type() != ExtensionType::StatusRequest &&
                 ext.get_type() != ExtensionType::SCT
                 })
    }

    pub fn get_ocsp_response(&self) -> Option<&Vec<u8>> {
        self.exts
            .iter()
            .find(|ext| ext.get_type() == ExtensionType::StatusRequest)
            .and_then(|ext| ext.get_cert_status())
    }

    pub fn get_scts(&self) -> Option<&SCTList> {
        self.exts
            .iter()
            .find(|ext| ext.get_type() == ExtensionType::SCT)
            .and_then(|ext| ext.get_sct_list())
    }
}

#[cfg_attr(feature = "logging", derive(Debug))]
pub struct CertificatePayloadTLS13 {
    pub context: PayloadU8,
    pub list: Vec<CertificateEntry>,
}

impl Codec for CertificatePayloadTLS13 {
    fn encode(&self, bytes: &mut Vec<u8>) {
        self.context.encode(bytes);
        codec::encode_vec_u24(bytes, &self.list);
    }

    fn read(r: &mut Reader) -> Option<CertificatePayloadTLS13> {
        Some(CertificatePayloadTLS13 {
            context: PayloadU8::read(r)?,
            list: codec::read_vec_u24_limited::<CertificateEntry>(r, 0x10000)?,
        })
    }
}

impl CertificatePayloadTLS13 {
    pub fn new() -> CertificatePayloadTLS13 {
        CertificatePayloadTLS13 {
            context: PayloadU8::empty(),
            list: Vec::new(),
        }
    }

    pub fn any_entry_has_duplicate_extension(&self) -> bool {
        for ent in &self.list {
            if ent.has_duplicate_extension() {
                return true;
            }
        }

        false
    }

    pub fn any_entry_has_unknown_extension(&self) -> bool {
        for ent in &self.list {
            if ent.has_unknown_extension() {
                return true;
            }
        }

        false
    }

    pub fn any_entry_has_extension(&self) -> bool {
        for ent in &self.list {
            if !ent.exts.is_empty() {
                return true;
            }
        }

        false
    }

    pub fn get_end_entity_ocsp(&self) -> Vec<u8> {
        self.list.first()
            .and_then(|ent| ent.get_ocsp_response())
            .cloned()
            .unwrap_or_else( Vec::new)
    }

    pub fn get_end_entity_scts(&self) -> Option<SCTList> {
        self.list.first()
            .and_then(|ent| ent.get_scts())
            .cloned()
    }

    pub fn convert(&self) -> CertificatePayload {
        let mut ret = Vec::new();
        for entry in &self.list {
            ret.push(entry.cert.clone());
        }
        ret
    }
}

#[cfg_attr(feature = "logging", derive(Debug))]
pub enum KeyExchangeAlgorithm {
    BulkOnly,
    DH,
    DHE,
    RSA,
    ECDH,
    ECDHE,
}

// We don't support arbitrary curves.  It's a terrible
// idea and unnecessary attack surface.  Please,
// get a grip.
#[cfg_attr(feature = "logging", derive(Debug))]
pub struct ECParameters {
    pub curve_type: ECCurveType,
    pub named_group: NamedGroup,
}

impl Codec for ECParameters {
    fn encode(&self, bytes: &mut Vec<u8>) {
        self.curve_type.encode(bytes);
        self.named_group.encode(bytes);
    }

    fn read(r: &mut Reader) -> Option<ECParameters> {
        let ct = ECCurveType::read(r)?;

        if ct != ECCurveType::NamedCurve {
            return None;
        }

        let grp = NamedGroup::read(r)?;

        Some(ECParameters {
            curve_type: ct,
            named_group: grp,
        })
    }
}

#[derive(Clone)]
#[cfg_attr(feature = "logging", derive(Debug))]
pub struct DigitallySignedStruct {
    pub scheme: SignatureScheme,
    pub sig: PayloadU16,
}

impl DigitallySignedStruct {
    pub fn new(scheme: SignatureScheme, sig: Vec<u8>) -> DigitallySignedStruct {
        DigitallySignedStruct {
            scheme,
            sig: PayloadU16::new(sig),
        }
    }
}

impl Codec for DigitallySignedStruct {
    fn encode(&self, bytes: &mut Vec<u8>) {
        self.scheme.encode(bytes);
        self.sig.encode(bytes);
    }

    fn read(r: &mut Reader) -> Option<DigitallySignedStruct> {
        let scheme = SignatureScheme::read(r)?;
        let sig = PayloadU16::read(r)?;

        Some(DigitallySignedStruct {
            scheme,
            sig,
        })
    }
}

#[cfg_attr(feature = "logging", derive(Debug))]
pub struct ClientECDHParams {
    pub public: PayloadU8,
}

impl Codec for ClientECDHParams {
    fn encode(&self, bytes: &mut Vec<u8>) {
        self.public.encode(bytes);
    }

    fn read(r: &mut Reader) -> Option<ClientECDHParams> {
        let pb = PayloadU8::read(r)?;
        Some(ClientECDHParams { public: pb })
    }
}

#[cfg_attr(feature = "logging", derive(Debug))]
pub struct ServerECDHParams {
    pub curve_params: ECParameters,
    pub public: PayloadU8,
}

impl ServerECDHParams {
    pub fn new(named_group: &NamedGroup, pubkey: &[u8]) -> ServerECDHParams {
        ServerECDHParams {
            curve_params: ECParameters {
                curve_type: ECCurveType::NamedCurve,
                named_group: *named_group,
            },
            public: PayloadU8::new(pubkey.to_vec()),
        }
    }
}

impl Codec for ServerECDHParams {
    fn encode(&self, bytes: &mut Vec<u8>) {
        self.curve_params.encode(bytes);
        self.public.encode(bytes);
    }

    fn read(r: &mut Reader) -> Option<ServerECDHParams> {
        let cp = ECParameters::read(r)?;
        let pb = PayloadU8::read(r)?;

        Some(ServerECDHParams {
            curve_params: cp,
            public: pb,
        })
    }
}

#[cfg_attr(feature = "logging", derive(Debug))]
pub struct ECDHEServerKeyExchange {
    pub params: ServerECDHParams,
    pub dss: DigitallySignedStruct,
}

impl Codec for ECDHEServerKeyExchange {
    fn encode(&self, bytes: &mut Vec<u8>) {
        self.params.encode(bytes);
        self.dss.encode(bytes);
    }

    fn read(r: &mut Reader) -> Option<ECDHEServerKeyExchange> {
        let params = ServerECDHParams::read(r)?;
        let dss = DigitallySignedStruct::read(r)?;

        Some(ECDHEServerKeyExchange {
            params,
            dss,
        })
    }
}

#[cfg_attr(feature = "logging", derive(Debug))]
pub enum ServerKeyExchangePayload {
    ECDHE(ECDHEServerKeyExchange),
    Unknown(Payload),
}

impl Codec for ServerKeyExchangePayload {
    fn encode(&self, bytes: &mut Vec<u8>) {
        match *self {
            ServerKeyExchangePayload::ECDHE(ref x) => x.encode(bytes),
            ServerKeyExchangePayload::Unknown(ref x) => x.encode(bytes),
        }
    }

    fn read(r: &mut Reader) -> Option<ServerKeyExchangePayload> {
        // read as Unknown, fully parse when we know the
        // KeyExchangeAlgorithm
        Payload::read(r).and_then(|x| Some(ServerKeyExchangePayload::Unknown(x)))
    }
}

impl ServerKeyExchangePayload {
    pub fn unwrap_given_kxa(&self, kxa: &KeyExchangeAlgorithm) -> Option<ServerKeyExchangePayload> {
        if let ServerKeyExchangePayload::Unknown(ref unk) = *self {
            let mut rd = Reader::init(&unk.0);

            let result = match *kxa {
                KeyExchangeAlgorithm::ECDHE => {
                    ECDHEServerKeyExchange::read(&mut rd)
                        .and_then(|x| Some(ServerKeyExchangePayload::ECDHE(x)))
                }
                _ => None,
            };

            if !rd.any_left() {
                return result;
            };
        }

        None
    }

    pub fn encode_params(&self, bytes: &mut Vec<u8>) {
        bytes.clear();

        if let ServerKeyExchangePayload::ECDHE(ref x) = *self {
            x.params.encode(bytes);
        }
    }

    pub fn get_sig(&self) -> Option<DigitallySignedStruct> {
        match *self {
            ServerKeyExchangePayload::ECDHE(ref x) => Some(x.dss.clone()),
            _ => None,
        }
    }
}

// -- EncryptedExtensions (TLS1.3 only) --
declare_u16_vec!(EncryptedExtensions, ServerExtension);

pub trait HasServerExtensions {
    fn get_extensions(&self) -> &[ServerExtension];

    /// Returns true if there is more than one extension of a given
    /// type.
    fn has_duplicate_extension(&self) -> bool {
        let mut seen = collections::HashSet::new();

        for ext in self.get_extensions() {
            let typ = ext.get_type().get_u16();

            if seen.contains(&typ) {
                return true;
            }
            seen.insert(typ);
        }

        false
    }

    fn find_extension(&self, ext: ExtensionType) -> Option<&ServerExtension> {
        self.get_extensions().iter().find(|x| x.get_type() == ext)
    }

    fn get_alpn_protocol(&self) -> Option<&str> {
        let ext = self.find_extension(ExtensionType::ALProtocolNegotiation)?;
        match *ext {
            ServerExtension::Protocols(ref protos) => protos.as_single_string(),
            _ => None,
        }
    }

    fn get_quic_params_extension(&self) -> Option<Vec<u8>> {
        let ext = self.find_extension(ExtensionType::TransportParameters)?;
        match *ext {
            ServerExtension::TransportParameters(ref bytes) => Some(bytes.to_vec()),
            _ => None,
        }
    }
}

impl HasServerExtensions for EncryptedExtensions {
    fn get_extensions(&self) -> &[ServerExtension] {
        self
    }
}

// -- CertificateRequest and sundries --
declare_u8_vec!(ClientCertificateTypes, ClientCertificateType);
pub type DistinguishedName = PayloadU16;
pub type DistinguishedNames = VecU16OfPayloadU16;

#[cfg_attr(feature = "logging", derive(Debug))]
pub struct CertificateRequestPayload {
    pub certtypes: ClientCertificateTypes,
    pub sigschemes: SupportedSignatureSchemes,
    pub canames: DistinguishedNames,
}

impl Codec for CertificateRequestPayload {
    fn encode(&self, bytes: &mut Vec<u8>) {
        self.certtypes.encode(bytes);
        self.sigschemes.encode(bytes);
        self.canames.encode(bytes);
    }

    fn read(r: &mut Reader) -> Option<CertificateRequestPayload> {
        let certtypes = ClientCertificateTypes::read(r)?;
        let sigschemes = SupportedSignatureSchemes::read(r)?;
        let canames = DistinguishedNames::read(r)?;

        Some(CertificateRequestPayload {
            certtypes,
            sigschemes,
            canames,
        })
    }
}

#[cfg_attr(feature = "logging", derive(Debug))]
pub enum CertReqExtension {
    SignatureAlgorithms(SupportedSignatureSchemes),
    AuthorityNames(DistinguishedNames),
    Unknown(UnknownExtension),
}

impl CertReqExtension {
    pub fn get_type(&self) -> ExtensionType {
        match *self {
            CertReqExtension::SignatureAlgorithms(_) => ExtensionType::SignatureAlgorithms,
            CertReqExtension::AuthorityNames(_) => ExtensionType::CertificateAuthorities,
            CertReqExtension::Unknown(ref r) => r.typ,
        }
    }
}

impl Codec for CertReqExtension {
    fn encode(&self, bytes: &mut Vec<u8>) {
        self.get_type().encode(bytes);

        let mut sub: Vec<u8> = Vec::new();
        match *self {
            CertReqExtension::SignatureAlgorithms(ref r) => r.encode(&mut sub),
            CertReqExtension::AuthorityNames(ref r) => r.encode(&mut sub),
            CertReqExtension::Unknown(ref r) => r.encode(&mut sub),
        }

        (sub.len() as u16).encode(bytes);
        bytes.append(&mut sub);
    }

    fn read(r: &mut Reader) -> Option<CertReqExtension> {
        let typ = ExtensionType::read(r)?;
        let len = u16::read(r)? as usize;
        let mut sub = r.sub(len)?;

        Some(match typ {
            ExtensionType::SignatureAlgorithms => {
                let schemes = SupportedSignatureSchemes::read(&mut sub)?;
                CertReqExtension::SignatureAlgorithms(schemes)
            }
            ExtensionType::CertificateAuthorities => {
                let cas = DistinguishedNames::read(&mut sub)?;
                CertReqExtension::AuthorityNames(cas)
            }
            _ => CertReqExtension::Unknown(UnknownExtension::read(typ, &mut sub)?),
        })
    }
}

declare_u16_vec!(CertReqExtensions, CertReqExtension);

#[cfg_attr(feature = "logging", derive(Debug))]
pub struct CertificateRequestPayloadTLS13 {
    pub context: PayloadU8,
    pub extensions: CertReqExtensions,
}

impl Codec for CertificateRequestPayloadTLS13 {
    fn encode(&self, bytes: &mut Vec<u8>) {
        self.context.encode(bytes);
        self.extensions.encode(bytes);
    }

    fn read(r: &mut Reader) -> Option<CertificateRequestPayloadTLS13> {
        let context = PayloadU8::read(r)?;
        let extensions = CertReqExtensions::read(r)?;

        Some(CertificateRequestPayloadTLS13 {
            context,
            extensions,
        })
    }
}

impl CertificateRequestPayloadTLS13 {
    pub fn find_extension(&self, ext: ExtensionType) -> Option<&CertReqExtension> {
        self.extensions.iter().find(|x| x.get_type() == ext)
    }

    pub fn get_sigalgs_extension(&self) -> Option<&SupportedSignatureSchemes> {
        let ext = self.find_extension(ExtensionType::SignatureAlgorithms)?;
        match *ext {
            CertReqExtension::SignatureAlgorithms(ref sa) => Some(sa),
            _ => None,
        }
    }

    pub fn get_authorities_extension(&self) -> Option<&DistinguishedNames> {
        let ext = self.find_extension(ExtensionType::CertificateAuthorities)?;
        match *ext {
            CertReqExtension::AuthorityNames(ref an) => Some(an),
            _ => None,
        }
    }
}

// -- NewSessionTicket --
#[cfg_attr(feature = "logging", derive(Debug))]
pub struct NewSessionTicketPayload {
    pub lifetime_hint: u32,
    pub ticket: PayloadU16,
}

impl NewSessionTicketPayload {
    pub fn new(lifetime_hint: u32, ticket: Vec<u8>) -> NewSessionTicketPayload {
        NewSessionTicketPayload {
            lifetime_hint,
            ticket: PayloadU16::new(ticket),
        }
    }
}

impl Codec for NewSessionTicketPayload {
    fn encode(&self, bytes: &mut Vec<u8>) {
        self.lifetime_hint.encode(bytes);
        self.ticket.encode(bytes);
    }

    fn read(r: &mut Reader) -> Option<NewSessionTicketPayload> {
        let lifetime = u32::read(r)?;
        let ticket = PayloadU16::read(r)?;

        Some(NewSessionTicketPayload {
            lifetime_hint: lifetime,
            ticket,
        })
    }
}

// -- NewSessionTicket electric boogaloo --
#[cfg_attr(feature = "logging", derive(Debug))]
pub enum NewSessionTicketExtension {
    Unknown(UnknownExtension),
}

impl NewSessionTicketExtension {
    pub fn get_type(&self) -> ExtensionType {
        match *self {
            NewSessionTicketExtension::Unknown(ref r) => r.typ,
        }
    }
}

impl Codec for NewSessionTicketExtension {
    fn encode(&self, bytes: &mut Vec<u8>) {
        self.get_type().encode(bytes);

        let mut sub: Vec<u8> = Vec::new();
        match *self {
            NewSessionTicketExtension::Unknown(ref r) => r.encode(&mut sub),
        }

        (sub.len() as u16).encode(bytes);
        bytes.append(&mut sub);
    }

    fn read(r: &mut Reader) -> Option<NewSessionTicketExtension> {
        let typ = ExtensionType::read(r)?;
        let len = u16::read(r)? as usize;
        let mut sub = r.sub(len)?;

        Some(match typ {
            _ => {
                NewSessionTicketExtension::Unknown(UnknownExtension::read(typ, &mut sub)?)
            }
        })
    }
}

declare_u16_vec!(NewSessionTicketExtensions, NewSessionTicketExtension);

#[cfg_attr(feature = "logging", derive(Debug))]
pub struct NewSessionTicketPayloadTLS13 {
    pub lifetime: u32,
    pub age_add: u32,
    pub nonce: PayloadU8,
    pub ticket: PayloadU16,
    pub exts: NewSessionTicketExtensions,
}

impl NewSessionTicketPayloadTLS13 {
    pub fn new(lifetime: u32,
               age_add: u32,
               nonce: Vec<u8>,
               ticket: Vec<u8>) -> NewSessionTicketPayloadTLS13 {
        NewSessionTicketPayloadTLS13 {
            lifetime,
            age_add,
            nonce: PayloadU8::new(nonce),
            ticket: PayloadU16::new(ticket),
            exts: vec![],
        }
    }
}

impl Codec for NewSessionTicketPayloadTLS13 {
    fn encode(&self, bytes: &mut Vec<u8>) {
        self.lifetime.encode(bytes);
        self.age_add.encode(bytes);
        self.nonce.encode(bytes);
        self.ticket.encode(bytes);
        self.exts.encode(bytes);
    }

    fn read(r: &mut Reader) -> Option<NewSessionTicketPayloadTLS13> {
        let lifetime = u32::read(r)?;
        let age_add = u32::read(r)?;
        let nonce = PayloadU8::read(r)?;
        let ticket = PayloadU16::read(r)?;
        let exts = NewSessionTicketExtensions::read(r)?;

        Some(NewSessionTicketPayloadTLS13 {
            lifetime,
            age_add,
            nonce,
            ticket,
            exts,
        })
    }
}

// -- RFC6066 certificate status types

/// Only supports OCSP
#[cfg_attr(feature = "logging", derive(Debug))]
pub struct CertificateStatus {
    pub ocsp_response: PayloadU24
}

impl Codec for CertificateStatus {
    fn encode(&self, bytes: &mut Vec<u8>) {
        CertificateStatusType::OCSP.encode(bytes);
        self.ocsp_response.encode(bytes);
    }

    fn read(r: &mut Reader) -> Option<CertificateStatus> {
        let typ = CertificateStatusType::read(r)?;

        match typ {
            CertificateStatusType::OCSP => {
                Some(CertificateStatus {
                    ocsp_response: PayloadU24::read(r)?
                })
            }
            _ => None
        }
    }
}

impl CertificateStatus {
    pub fn new(ocsp: Vec<u8>) -> CertificateStatus {
        CertificateStatus { ocsp_response: PayloadU24::new(ocsp) }
    }

    pub fn take_ocsp_response(&mut self) -> Vec<u8> {
        let new = PayloadU24::new(Vec::new());
        mem::replace(&mut self.ocsp_response, new).0
    }
}

#[cfg_attr(feature = "logging", derive(Debug))]
pub enum HandshakePayload {
    HelloRequest,
    ClientHello(ClientHelloPayload),
    ServerHello(ServerHelloPayload),
    HelloRetryRequest(HelloRetryRequest),
    Certificate(CertificatePayload),
    CertificateTLS13(CertificatePayloadTLS13),
    ServerKeyExchange(ServerKeyExchangePayload),
    CertificateRequest(CertificateRequestPayload),
    CertificateRequestTLS13(CertificateRequestPayloadTLS13),
    CertificateVerify(DigitallySignedStruct),
    ServerHelloDone,
    ClientKeyExchange(Payload),
    NewSessionTicket(NewSessionTicketPayload),
    NewSessionTicketTLS13(NewSessionTicketPayloadTLS13),
    EncryptedExtensions(EncryptedExtensions),
    KeyUpdate(KeyUpdateRequest),
    Finished(Payload),
    CertificateStatus(CertificateStatus),
    MessageHash(Payload),
    Unknown(Payload),
}

impl HandshakePayload {
    fn encode(&self, bytes: &mut Vec<u8>) {
        match *self {
            HandshakePayload::HelloRequest |
                HandshakePayload::ServerHelloDone => {}
            HandshakePayload::ClientHello(ref x) => x.encode(bytes),
            HandshakePayload::ServerHello(ref x) => x.encode(bytes),
            HandshakePayload::HelloRetryRequest(ref x) => x.encode(bytes),
            HandshakePayload::Certificate(ref x) => x.encode(bytes),
            HandshakePayload::CertificateTLS13(ref x) => x.encode(bytes),
            HandshakePayload::ServerKeyExchange(ref x) => x.encode(bytes),
            HandshakePayload::ClientKeyExchange(ref x) => x.encode(bytes),
            HandshakePayload::CertificateRequest(ref x) => x.encode(bytes),
            HandshakePayload::CertificateRequestTLS13(ref x) => x.encode(bytes),
            HandshakePayload::CertificateVerify(ref x) => x.encode(bytes),
            HandshakePayload::NewSessionTicket(ref x) => x.encode(bytes),
            HandshakePayload::NewSessionTicketTLS13(ref x) => x.encode(bytes),
            HandshakePayload::EncryptedExtensions(ref x) => x.encode(bytes),
            HandshakePayload::KeyUpdate(ref x) => x.encode(bytes),
            HandshakePayload::Finished(ref x) => x.encode(bytes),
            HandshakePayload::CertificateStatus(ref x) => x.encode(bytes),
            HandshakePayload::MessageHash(ref x) => x.encode(bytes),
            HandshakePayload::Unknown(ref x) => x.encode(bytes),
        }
    }
}

#[cfg_attr(feature = "logging", derive(Debug))]
pub struct HandshakeMessagePayload {
    pub typ: HandshakeType,
    pub payload: HandshakePayload,
}

impl Codec for HandshakeMessagePayload {
    fn encode(&self, bytes: &mut Vec<u8>) {
        // encode payload to learn length
        let mut sub: Vec<u8> = Vec::new();
        self.payload.encode(&mut sub);

        // output type, length, and encoded payload
        match self.typ {
            HandshakeType::HelloRetryRequest => HandshakeType::ServerHello,
            _ => self.typ,
        }.encode(bytes);
        codec::u24(sub.len() as u32).encode(bytes);
        bytes.append(&mut sub);
    }

    fn read(r: &mut Reader) -> Option<HandshakeMessagePayload> {
        HandshakeMessagePayload::read_version(r, ProtocolVersion::TLSv1_2)
    }
}

impl HandshakeMessagePayload {
    pub fn length(&self) -> usize {
        let mut buf = Vec::new();
        self.encode(&mut buf);
        buf.len()
    }

    pub fn read_version(r: &mut Reader, vers: ProtocolVersion) -> Option<HandshakeMessagePayload> {
        let mut typ = HandshakeType::read(r)?;
        let len = codec::u24::read(r)?.0 as usize;
        let mut sub = r.sub(len)?;

        let payload = match typ {
            HandshakeType::HelloRequest if sub.left() == 0 => HandshakePayload::HelloRequest,
            HandshakeType::ClientHello => {
                HandshakePayload::ClientHello(ClientHelloPayload::read(&mut sub)?)
            }
            HandshakeType::ServerHello => {
                let version = ProtocolVersion::read(&mut sub)?;
                let random = Random::read(&mut sub)?;

                if random == HELLO_RETRY_REQUEST_RANDOM {
                    let mut hrr = HelloRetryRequest::read(&mut sub)?;
                    hrr.legacy_version = version;
                    typ = HandshakeType::HelloRetryRequest;
                    HandshakePayload::HelloRetryRequest(hrr)
                } else {
                    let mut shp = ServerHelloPayload::read(&mut sub)?;
                    shp.legacy_version = version;
                    shp.random = random;
                    HandshakePayload::ServerHello(shp)
                }
            }
            HandshakeType::Certificate if vers == ProtocolVersion::TLSv1_3 => {
                let p = CertificatePayloadTLS13::read(&mut sub)?;
                HandshakePayload::CertificateTLS13(p)
            }
            HandshakeType::Certificate => {
                HandshakePayload::Certificate(CertificatePayload::read(&mut sub)?)
            }
            HandshakeType::ServerKeyExchange => {
                let p = ServerKeyExchangePayload::read(&mut sub)?;
                HandshakePayload::ServerKeyExchange(p)
            }
            HandshakeType::ServerHelloDone => {
                if sub.any_left() {
                    return None;
                }
                HandshakePayload::ServerHelloDone
            }
            HandshakeType::ClientKeyExchange => {
                HandshakePayload::ClientKeyExchange(Payload::read(&mut sub)?)
            }
            HandshakeType::CertificateRequest if vers == ProtocolVersion::TLSv1_3 => {
                let p = CertificateRequestPayloadTLS13::read(&mut sub)?;
                HandshakePayload::CertificateRequestTLS13(p)
            }
            HandshakeType::CertificateRequest => {
                let p = CertificateRequestPayload::read(&mut sub)?;
                HandshakePayload::CertificateRequest(p)
            }
            HandshakeType::CertificateVerify => {
                HandshakePayload::CertificateVerify(DigitallySignedStruct::read(&mut sub)?)
            }
            HandshakeType::NewSessionTicket if vers == ProtocolVersion::TLSv1_3 => {
                let p = NewSessionTicketPayloadTLS13::read(&mut sub)?;
                HandshakePayload::NewSessionTicketTLS13(p)
            }
            HandshakeType::NewSessionTicket => {
                let p = NewSessionTicketPayload::read(&mut sub)?;
                HandshakePayload::NewSessionTicket(p)
            }
            HandshakeType::EncryptedExtensions => {
                HandshakePayload::EncryptedExtensions(EncryptedExtensions::read(&mut sub)?)
            }
            HandshakeType::KeyUpdate => {
                HandshakePayload::KeyUpdate(KeyUpdateRequest::read(&mut sub)?)
            }
            HandshakeType::Finished => {
                HandshakePayload::Finished(Payload::read(&mut sub)?)
            }
            HandshakeType::CertificateStatus => {
                HandshakePayload::CertificateStatus(CertificateStatus::read(&mut sub)?)
            }
            HandshakeType::MessageHash => {
                // does not appear on the wire
                return None;
            }
            HandshakeType::HelloRetryRequest => {
                // not legal on wire
                return None;
            }
            _ => HandshakePayload::Unknown(Payload::read(&mut sub)?),
        };

        if sub.any_left() {
            None
        } else {
            Some(HandshakeMessagePayload {
                typ,
                payload,
            })
        }
    }

    pub fn build_key_update_notify() -> HandshakeMessagePayload {
        HandshakeMessagePayload {
            typ: HandshakeType::KeyUpdate,
            payload: HandshakePayload::KeyUpdate(KeyUpdateRequest::UpdateNotRequested),
        }
    }

    pub fn get_encoding_for_binder_signing(&self) -> Vec<u8> {
        let mut ret = self.get_encoding();

        let binder_len = match self.payload {
            HandshakePayload::ClientHello(ref ch) => {
                let offer = ch.get_psk().unwrap();

                let mut binders_encoding = Vec::new();
                offer.binders.encode(&mut binders_encoding);
                binders_encoding.len()
            }
            _ => 0,
        };

        let ret_len = ret.len() - binder_len;
        ret.truncate(ret_len);
        ret
    }

    pub fn build_handshake_hash(hash: &[u8]) -> HandshakeMessagePayload {
        HandshakeMessagePayload {
            typ: HandshakeType::MessageHash,
            payload: HandshakePayload::MessageHash(Payload::new(hash.to_vec()))
        }
    }
}<|MERGE_RESOLUTION|>--- conflicted
+++ resolved
@@ -175,11 +175,8 @@
     }
 }
 
-<<<<<<< HEAD
-#[cfg_attr(feature = "logging", derive(Debug))]
-=======
-#[derive(Clone, Debug)]
->>>>>>> 8a78639c
+#[cfg_attr(feature = "logging", derive(Debug))]
+#[derive(Clone)]
 pub struct UnknownExtension {
     pub typ: ExtensionType,
     pub payload: Payload,
@@ -442,11 +439,8 @@
 }
 
 // --- TLS 1.3 Key shares ---
-<<<<<<< HEAD
-#[cfg_attr(feature = "logging", derive(Debug))]
-=======
-#[derive(Clone, Debug)]
->>>>>>> 8a78639c
+#[cfg_attr(feature = "logging", derive(Debug))]
+#[derive(Clone)]
 pub struct KeyShareEntry {
     pub group: NamedGroup,
     pub payload: PayloadU16,
@@ -479,11 +473,8 @@
 }
 
 // --- TLS 1.3 PresharedKey offers ---
-<<<<<<< HEAD
-#[cfg_attr(feature = "logging", derive(Debug))]
-=======
-#[derive(Clone, Debug)]
->>>>>>> 8a78639c
+#[cfg_attr(feature = "logging", derive(Debug))]
+#[derive(Clone)]
 pub struct PresharedKeyIdentity {
     pub identity: PayloadU16,
     pub obfuscated_ticket_age: u32,
@@ -516,11 +507,8 @@
 pub type PresharedKeyBinder = PayloadU8;
 pub type PresharedKeyBinders = VecU16OfPayloadU8;
 
-<<<<<<< HEAD
-#[cfg_attr(feature = "logging", derive(Debug))]
-=======
-#[derive(Clone, Debug)]
->>>>>>> 8a78639c
+#[cfg_attr(feature = "logging", derive(Debug))]
+#[derive(Clone)]
 pub struct PresharedKeyOffer {
     pub identities: PresharedKeyIdentities,
     pub binders: PresharedKeyBinders,
@@ -553,11 +541,8 @@
 // --- RFC6066 certificate status request ---
 type ResponderIDs = VecU16OfPayloadU16;
 
-<<<<<<< HEAD
-#[cfg_attr(feature = "logging", derive(Debug))]
-=======
-#[derive(Clone, Debug)]
->>>>>>> 8a78639c
+#[cfg_attr(feature = "logging", derive(Debug))]
+#[derive(Clone)]
 pub struct OCSPCertificateStatusRequest {
     pub responder_ids: ResponderIDs,
     pub extensions: PayloadU16,
@@ -578,11 +563,8 @@
     }
 }
 
-<<<<<<< HEAD
-#[cfg_attr(feature = "logging", derive(Debug))]
-=======
-#[derive(Clone, Debug)]
->>>>>>> 8a78639c
+#[cfg_attr(feature = "logging", derive(Debug))]
+#[derive(Clone)]
 pub enum CertificateStatusRequest {
     OCSP(OCSPCertificateStatusRequest),
     Unknown((CertificateStatusType, Payload))
@@ -636,11 +618,8 @@
 declare_u16_vec!(KeyShareEntries, KeyShareEntry);
 declare_u8_vec!(ProtocolVersions, ProtocolVersion);
 
-<<<<<<< HEAD
-#[cfg_attr(feature = "logging", derive(Debug))]
-=======
-#[derive(Clone, Debug)]
->>>>>>> 8a78639c
+#[cfg_attr(feature = "logging", derive(Debug))]
+#[derive(Clone)]
 pub enum ClientExtension {
     ECPointFormats(ECPointFormatList),
     NamedGroups(NamedGroups),
@@ -786,7 +765,6 @@
     }
 }
 
-<<<<<<< HEAD
 #[test]
 fn can_roundtrip_unknown_client_ext() {
     let bytes = [0x12u8, 0x34u8, 0, 3, 1, 2, 3];
@@ -899,9 +877,7 @@
 }
 
 #[cfg_attr(feature = "logging", derive(Debug))]
-=======
-#[derive(Clone, Debug)]
->>>>>>> 8a78639c
+#[derive(Clone)]
 pub enum ServerExtension {
     ECPointFormats(ECPointFormatList),
     ServerNameAck,
