use session::{Session, SessionCommon};
use keylog::{KeyLog, NoKeyLog};
use suites::{SupportedCipherSuite, ALL_CIPHERSUITES};
use msgs::enums::{ContentType, SignatureScheme};
use msgs::enums::{AlertDescription, HandshakeType, ProtocolVersion};
use msgs::handshake::{ServerExtension, SessionID};
use msgs::message::Message;
use error::TLSError;
use sign;
use verify;
use key;
use vecbuf::WriteV;

use webpki;

use std::sync::Arc;
use std::io;
use std::fmt;

mod hs;
mod common;
pub mod handy;

/// A trait for the ability to generate Session IDs, and store
/// server session data. The keys and values are opaque.
///
/// Both the keys and values should be treated as
/// **highly sensitive data**, containing enough key material
/// to break all security of the corresponding session.
///
/// `put` is a mutating operation; this isn't expressed
/// in the type system to allow implementations freedom in
/// how to achieve interior mutability.  `Mutex` is a common
/// choice.
pub trait StoresServerSessions : Send + Sync {
    /// Generate a session ID.
    fn generate(&self) -> SessionID;

    /// Store session secrets encoded in `value` against key `id`,
    /// overwrites any existing value against `id`.  Returns `true`
    /// if the value was stored.
    fn put(&self, key: Vec<u8>, value: Vec<u8>) -> bool;

    /// Find a session with the given `id`.  Return it, or None
    /// if it doesn't exist.
    fn get(&self, key: &[u8]) -> Option<Vec<u8>>;
}

/// A trait for the ability to encrypt and decrypt tickets.
pub trait ProducesTickets : Send + Sync {
    /// Returns true if this implementation will encrypt/decrypt
    /// tickets.  Should return false if this is a dummy
    /// implementation: the server will not send the SessionTicket
    /// extension and will not call the other functions.
    fn enabled(&self) -> bool;

    /// Returns the lifetime in seconds of tickets produced now.
    /// The lifetime is provided as a hint to clients that the
    /// ticket will not be useful after the given time.
    ///
    /// This lifetime must be implemented by key rolling and
    /// erasure, *not* by storing a lifetime in the ticket.
    ///
    /// The objective is to limit damage to forward secrecy caused
    /// by tickets, not just limiting their lifetime.
    fn get_lifetime(&self) -> u32;

    /// Encrypt and authenticate `plain`, returning the resulting
    /// ticket.  Return None if `plain` cannot be encrypted for
    /// some reason: an empty ticket will be sent and the connection
    /// will continue.
    fn encrypt(&self, plain: &[u8]) -> Option<Vec<u8>>;

    /// Decrypt `cipher`, validating its authenticity protection
    /// and recovering the plaintext.  `cipher` is fully attacker
    /// controlled, so this decryption must be side-channel free,
    /// panic-proof, and otherwise bullet-proof.  If the decryption
    /// fails, return None.
    fn decrypt(&self, cipher: &[u8]) -> Option<Vec<u8>>;
}

/// How to choose a certificate chain and signing key for use
/// in server authentication.
pub trait ResolvesServerCert : Send + Sync {
    /// Choose a certificate chain and matching key given any server DNS
    /// name provided via SNI, and signature schemes.
    ///
    /// The certificate chain is returned as a vec of `Certificate`s,
    /// the key is inside a `SigningKey`.
    fn resolve(&self,
               server_name: Option<webpki::DNSNameRef>,
               sigschemes: &[SignatureScheme])
               -> Option<sign::CertifiedKey>;
}

/// Common configuration for a set of server sessions.
///
/// Making one of these can be expensive, and should be
/// once per process rather than once per connection.
#[derive(Clone)]
pub struct ServerConfig {
    /// List of ciphersuites, in preference order.
    pub ciphersuites: Vec<&'static SupportedCipherSuite>,

    /// Ignore the client's ciphersuite order. Instead,
    /// choose the top ciphersuite in the server list
    /// which is supported by the client.
    pub ignore_client_order: bool,

    /// Our MTU.  If None, we don't limit TLS message sizes.
    pub mtu: Option<usize>,

    /// How to store client sessions.
    pub session_storage: Arc<StoresServerSessions + Send + Sync>,

    /// How to produce tickets.
    pub ticketer: Arc<ProducesTickets>,

    /// How to choose a server cert and key.
    pub cert_resolver: Arc<ResolvesServerCert>,

    /// Protocol names we support, most preferred first.
    /// If empty we don't do ALPN at all.
    pub alpn_protocols: Vec<String>,

    /// Supported protocol versions, in no particular order.
    /// The default is all supported versions.
    pub versions: Vec<ProtocolVersion>,

    /// How to verify client certificates.
<<<<<<< HEAD
    pub verifier: Arc<verify::ClientCertVerifier>,
=======
    verifier: Arc<verify::ClientCertVerifier>,

    /// How to output key material for debugging.  The default
    /// does nothing.
    pub key_log: Arc<KeyLog>,
>>>>>>> 8a78639c
}

impl ServerConfig {
    /// Make a `ServerConfig` with a default set of ciphersuites,
    /// no keys/certificates, and no ALPN protocols.  Session resumption
    /// is enabled by storing up to 256 recent sessions in memory. Tickets are
    /// disabled.
    ///
    /// Publicly-available web servers on the internet generally don't do client
    /// authentication; for this use case, `client_cert_verifier` should be a
    /// `NoClientAuth`. Otherwise, use `AllowAnyAuthenticatedClient` or another
    /// implementation to enforce client authentication.
    ///
    /// We don't provide a default for `client_cert_verifier` because the safest
    /// default, requiring client authentication, requires additional
    /// configuration that we cannot provide reasonable defaults for.
    pub fn new(client_cert_verifier: Arc<verify::ClientCertVerifier>) -> ServerConfig {
        ServerConfig {
            ciphersuites: ALL_CIPHERSUITES.to_vec(),
            ignore_client_order: false,
            mtu: None,
            session_storage: handy::ServerSessionMemoryCache::new(256),
            ticketer: Arc::new(handy::NeverProducesTickets {}),
            alpn_protocols: Vec::new(),
            cert_resolver: Arc::new(handy::FailResolveChain {}),
            versions: vec![ ProtocolVersion::TLSv1_3, ProtocolVersion::TLSv1_2 ],
            verifier: client_cert_verifier,
            key_log: Arc::new(NoKeyLog {}),
        }
    }

    #[doc(hidden)]
    pub fn get_verifier(&self) -> &verify::ClientCertVerifier {
        self.verifier.as_ref()
    }

    /// Sets the session persistence layer to `persist`.
    pub fn set_persistence(&mut self, persist: Arc<StoresServerSessions + Send + Sync>) {
        self.session_storage = persist;
    }

    /// Sets a single certificate chain and matching private key.  This
    /// certificate and key is used for all subsequent connections,
    /// irrespective of things like SNI hostname.
    ///
    /// Note that the end-entity certificate must have the 
    /// [Subject Alternative Name](https://tools.ietf.org/html/rfc6125#section-4.1) 
    /// extension to describe, e.g., the valid DNS name. The `commonName` field is 
    /// disregarded.
    ///
    /// `cert_chain` is a vector of DER-encoded certificates.
    /// `key_der` is a DER-encoded RSA or ECDSA private key.
    ///
    /// This function fails if `key_der` is invalid.
    pub fn set_single_cert(&mut self,
                           cert_chain: Vec<key::Certificate>,
                           key_der: key::PrivateKey) -> Result<(), TLSError> {
        let resolver = handy::AlwaysResolvesChain::new(cert_chain, &key_der)?;
        self.cert_resolver = Arc::new(resolver);
        Ok(())
    }

    /// Sets a single certificate chain, matching private key and OCSP
    /// response.  This certificate and key is used for all subsequent
    /// connections, irrespective of things like SNI hostname.
    ///
    /// `cert_chain` is a vector of DER-encoded certificates.
    /// `key_der` is a DER-encoded RSA or ECDSA private key.
    /// `ocsp` is a DER-encoded OCSP response.  Ignored if zero length.
    /// `scts` is an `SignedCertificateTimestampList` encoding (see RFC6962)
    /// and is ignored if empty.
    ///
    /// This function fails if `key_der` is invalid.
    pub fn set_single_cert_with_ocsp_and_sct(&mut self,
                                             cert_chain: Vec<key::Certificate>,
                                             key_der: key::PrivateKey,
                                             ocsp: Vec<u8>,
                                             scts: Vec<u8>) -> Result<(), TLSError> {
        let resolver = handy::AlwaysResolvesChain::new_with_extras(cert_chain,
                                                                   &key_der,
                                                                   ocsp,
                                                                   scts)?;
        self.cert_resolver = Arc::new(resolver);
        Ok(())
    }

    /// Set the ALPN protocol list to the given protocol names.
    /// Overwrites any existing configured protocols.
    ///
    /// The first element in the `protocols` list is the most
    /// preferred, the last is the least preferred.
    pub fn set_protocols(&mut self, protocols: &[String]) {
        self.alpn_protocols.clear();
        self.alpn_protocols.extend_from_slice(protocols);
    }
}

pub struct ServerSessionImpl {
    pub config: Arc<ServerConfig>,
    pub common: SessionCommon,
    sni: Option<webpki::DNSName>,
    pub alpn_protocol: Option<String>,
    pub quic_params: Option<Vec<u8>>,
    pub error: Option<TLSError>,
    pub state: Option<Box<hs::State + Send + Sync>>,
    pub client_cert_chain: Option<Vec<key::Certificate>>,
}

impl fmt::Debug for ServerSessionImpl {
    fn fmt(&self, f: &mut fmt::Formatter) -> fmt::Result {
        f.debug_struct("ServerSessionImpl").finish()
    }
}

impl ServerSessionImpl {
    pub fn new(server_config: &Arc<ServerConfig>, extra_exts: Vec<ServerExtension>)
               -> ServerSessionImpl {
        let perhaps_client_auth = server_config.verifier.offer_client_auth();

        ServerSessionImpl {
            config: server_config.clone(),
            common: SessionCommon::new(server_config.mtu, false),
            sni: None,
            alpn_protocol: None,
            quic_params: None,
            error: None,
            state: Some(Box::new(hs::ExpectClientHello::new(perhaps_client_auth, extra_exts))),
            client_cert_chain: None,
        }
    }

    pub fn wants_read(&self) -> bool {
        // We want to read more data all the time, except when we
        // have unprocessed plaintext.  This provides back-pressure
        // to the TCP buffers.
        //
        // This also covers the handshake case, because we don't have
        // readable plaintext before handshake has completed.
        !self.common.has_readable_plaintext()
    }

    pub fn wants_write(&self) -> bool {
        !self.common.sendable_tls.is_empty()
    }

    pub fn is_handshaking(&self) -> bool {
        !self.common.traffic
    }

    pub fn set_buffer_limit(&mut self, len: usize) {
        self.common.set_buffer_limit(len)
    }

    pub fn process_msg(&mut self, mut msg: Message) -> Result<(), TLSError> {
        // TLS1.3: drop CCS at any time during handshaking
        if self.common.is_tls13()
            && msg.is_content_type(ContentType::ChangeCipherSpec)
            && self.is_handshaking() {
            trace!("Dropping CCS");
            return Ok(());
        }

        // Decrypt if demanded by current state.
        if self.common.peer_encrypting {
            let dm = self.common.decrypt_incoming(msg)?;
            msg = dm;
        }

        // For handshake messages, we need to join them before parsing
        // and processing.
        if self.common.handshake_joiner.want_message(&msg) {
            self.common.handshake_joiner.take_message(msg)
                .ok_or_else(|| {
                            self.common.send_fatal_alert(AlertDescription::DecodeError);
                            TLSError::CorruptMessagePayload(ContentType::Handshake)
                            })?;
            return self.process_new_handshake_messages();
        }

        // Now we can fully parse the message payload.
        msg.decode_payload();

        if msg.is_content_type(ContentType::Alert) {
            return self.common.process_alert(msg);
        }

        self.process_main_protocol(msg)
    }

    fn process_new_handshake_messages(&mut self) -> Result<(), TLSError> {
        while let Some(msg) = self.common.handshake_joiner.frames.pop_front() {
            self.process_main_protocol(msg)?;
        }

        Ok(())
    }

    fn queue_unexpected_alert(&mut self) {
        self.common.send_fatal_alert(AlertDescription::UnexpectedMessage);
    }

    pub fn process_main_protocol(&mut self, msg: Message) -> Result<(), TLSError> {
        if self.common.traffic && !self.common.is_tls13() &&
           msg.is_handshake_type(HandshakeType::ClientHello) {
            self.common.send_warning_alert(AlertDescription::NoRenegotiation);
            return Ok(());
        }

        let st = self.state.take().unwrap();
        st.check_message(&msg)
            .map_err(|err| { self.queue_unexpected_alert(); err })?;

        self.state = Some(st.handle(self, msg)?);

        Ok(())
    }

    pub fn process_new_packets(&mut self) -> Result<(), TLSError> {
        if let Some(ref err) = self.error {
            return Err(err.clone());
        }

        if self.common.message_deframer.desynced {
            return Err(TLSError::CorruptMessage);
        }

        while let Some(msg) = self.common.message_deframer.frames.pop_front() {
            match self.process_msg(msg) {
                Ok(_) => {}
                Err(err) => {
                    self.error = Some(err.clone());
                    return Err(err);
                }
            }

        }

        Ok(())
    }

    pub fn get_peer_certificates(&self) -> Option<Vec<key::Certificate>> {
        if self.client_cert_chain.is_none() {
            return None;
        }

        let mut r = Vec::new();

        for cert in self.client_cert_chain.as_ref().unwrap() {
            r.push(cert.clone());
        }

        Some(r)
    }

    pub fn get_alpn_protocol(&self) -> Option<&str> {
        self.alpn_protocol.as_ref().map(|s| s.as_ref())
    }

    pub fn get_protocol_version(&self) -> Option<ProtocolVersion> {
        self.common.negotiated_version
    }

    pub fn get_negotiated_ciphersuite(&self) -> Option<&'static SupportedCipherSuite> {
        self.common.get_suite()
    }

    pub fn get_sni(&self)-> Option<&webpki::DNSName> {
        self.sni.as_ref()
    }

    pub fn set_sni(&mut self, value: webpki::DNSName) {
        // The SNI hostname is immutable once set.
        assert!(self.sni.is_none());
        self.sni = Some(value)
    }
}

/// This represents a single TLS server session.
///
/// Send TLS-protected data to the peer using the `io::Write` trait implementation.
/// Read data from the peer using the `io::Read` trait implementation.
#[derive(Debug)]
pub struct ServerSession {
    // We use the pimpl idiom to hide unimportant details.
    pub(crate) imp: ServerSessionImpl,
}

impl ServerSession {
    /// Make a new ServerSession.  `config` controls how
    /// we behave in the TLS protocol.
    pub fn new(config: &Arc<ServerConfig>) -> ServerSession {
        ServerSession { imp: ServerSessionImpl::new(config, vec![]) }
    }

    /// Retrieves the SNI hostname, if any, used to select the certificate and
    /// private key.
    ///
    /// This returns `None` until some time after the client's SNI extension
    /// value is processed during the handshake. It will never be `None` when
    /// the connection is ready to send or process application data, unless the
    /// client does not support SNI.
    ///
    /// This is useful for application protocols that need to enforce that the
    /// SNI hostname matches an application layer protocol hostname. For
    /// example, HTTP/1.1 servers commonly expect the `Host:` header field of
    /// every request on a connection to match the hostname in the SNI extension
    /// when the client provides the SNI extension.
    ///
    /// The SNI hostname is also used to match sessions during session
    /// resumption.
    pub fn get_sni_hostname(&self)-> Option<&str> {
        self.imp.get_sni().map(|s| s.as_ref().into())
    }
}

impl Session for ServerSession {
    fn read_tls(&mut self, rd: &mut io::Read) -> io::Result<usize> {
        self.imp.common.read_tls(rd)
    }

    /// Writes TLS messages to `wr`.
    fn write_tls(&mut self, wr: &mut io::Write) -> io::Result<usize> {
        self.imp.common.write_tls(wr)
    }

    fn writev_tls(&mut self, wr: &mut WriteV) -> io::Result<usize> {
        self.imp.common.writev_tls(wr)
    }

    fn process_new_packets(&mut self) -> Result<(), TLSError> {
        self.imp.process_new_packets()
    }

    fn wants_read(&self) -> bool {
        self.imp.wants_read()
    }

    fn wants_write(&self) -> bool {
        self.imp.wants_write()
    }

    fn is_handshaking(&self) -> bool {
        self.imp.is_handshaking()
    }

    fn set_buffer_limit(&mut self, len: usize) {
        self.imp.set_buffer_limit(len)
    }

    fn send_close_notify(&mut self) {
        self.imp.common.send_close_notify()
    }

    fn get_peer_certificates(&self) -> Option<Vec<key::Certificate>> {
        self.imp.get_peer_certificates()
    }

    fn get_alpn_protocol(&self) -> Option<&str> {
        self.imp.get_alpn_protocol()
    }

    fn get_protocol_version(&self) -> Option<ProtocolVersion> {
        self.imp.get_protocol_version()
    }

    fn export_keying_material(&self,
                              output: &mut [u8],
                              label: &[u8],
                              context: Option<&[u8]>) -> Result<(), TLSError> {
        self.imp.common.export_keying_material(output, label, context)
    }

    fn get_negotiated_ciphersuite(&self) -> Option<&'static SupportedCipherSuite> {
        self.imp.get_negotiated_ciphersuite()
    }
}

impl io::Read for ServerSession {
    /// Obtain plaintext data received from the peer over
    /// this TLS connection.
    fn read(&mut self, buf: &mut [u8]) -> io::Result<usize> {
        self.imp.common.read(buf)
    }
}

impl io::Write for ServerSession {
    /// Send the plaintext `buf` to the peer, encrypting
    /// and authenticating it.  Once this function succeeds
    /// you should call `write_tls` which will output the
    /// corresponding TLS records.
    ///
    /// This function buffers plaintext sent before the
    /// TLS handshake completes, and sends it as soon
    /// as it can.  This buffer is of *unlimited size* so
    /// writing much data before it can be sent will
    /// cause excess memory usage.
    fn write(&mut self, buf: &[u8]) -> io::Result<usize> {
        self.imp.common.send_some_plaintext(buf)
    }

    fn flush(&mut self) -> io::Result<()> {
        self.imp.common.flush_plaintext();
        Ok(())
    }
}<|MERGE_RESOLUTION|>--- conflicted
+++ resolved
@@ -128,15 +128,11 @@
     pub versions: Vec<ProtocolVersion>,
 
     /// How to verify client certificates.
-<<<<<<< HEAD
     pub verifier: Arc<verify::ClientCertVerifier>,
-=======
-    verifier: Arc<verify::ClientCertVerifier>,
 
     /// How to output key material for debugging.  The default
     /// does nothing.
     pub key_log: Arc<KeyLog>,
->>>>>>> 8a78639c
 }
 
 impl ServerConfig {
@@ -182,9 +178,9 @@
     /// certificate and key is used for all subsequent connections,
     /// irrespective of things like SNI hostname.
     ///
-    /// Note that the end-entity certificate must have the 
-    /// [Subject Alternative Name](https://tools.ietf.org/html/rfc6125#section-4.1) 
-    /// extension to describe, e.g., the valid DNS name. The `commonName` field is 
+    /// Note that the end-entity certificate must have the
+    /// [Subject Alternative Name](https://tools.ietf.org/html/rfc6125#section-4.1)
+    /// extension to describe, e.g., the valid DNS name. The `commonName` field is
     /// disregarded.
     ///
     /// `cert_chain` is a vector of DER-encoded certificates.
