--- conflicted
+++ resolved
@@ -298,9 +298,7 @@
     }
 }
 
-<<<<<<< HEAD
-#[cfg(feature = "tls13")]
-=======
+#[cfg(feature = "tls13")]
 const TLS13_AAD_SIZE: usize = 1 + 2 + 2;
 fn make_tls13_aad(len: usize, out: &mut [u8]) {
     out[0] = 0x17; // ContentType::ApplicationData
@@ -310,7 +308,7 @@
     out[4] = len as u8;
 }
 
->>>>>>> a4c55aeb
+#[cfg(feature = "tls13")]
 impl MessageEncrypter for TLS13MessageEncrypter {
     fn encrypt(&self, msg: BorrowMessage, seq: u64) -> Result<Message, TLSError> {
         let mut nonce = [0u8; 12];
