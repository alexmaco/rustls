//! # Rustls - a modern TLS library
//! Rustls is a TLS library that aims to provide a good level of cryptographic security,
//! requires no configuration to achieve that security, and provides no unsafe features or
//! obsolete cryptography.
//!
//! ## Current features
//!
//! * TLS1.2 and TLS1.3 (draft 23) only.
//! * ECDSA or RSA server authentication by clients.
//! * ECDSA or RSA server authentication by servers.
//! * Forward secrecy using ECDHE; with curve25519, nistp256 or nistp384 curves.
//! * AES128-GCM and AES256-GCM bulk encryption, with safe nonces.
//! * Chacha20Poly1305 bulk encryption.
//! * ALPN support.
//! * SNI support.
//! * Tunable MTU to make TLS messages match size of underlying transport.
//! * Optional use of vectored IO to minimise system calls.
//! * TLS1.2 session resumption.
//! * TLS1.2 resumption via tickets (RFC5077).
//! * TLS1.3 resumption via tickets or session storage.
//! * Client authentication by clients.
//! * Client authentication by servers.
//! * Extended master secret support (RFC7627).
//! * Exporters (RFC5705).
//! * OCSP stapling by servers.
//! * SCT stapling by servers.
//! * SCT verification by clients.
//!
//! ## Possible future features
//!
//! * PSK support.
//! * OCSP verification by clients.
//! * Certificate pinning.
//!
//! ## Non-features
//!
//! The following things are broken, obsolete, badly designed, underspecified,
//! dangerous and/or insane. Rustls does not support:
//!
//! * SSL1, SSL2, SSL3, TLS1 or TLS1.1.
//! * RC4.
//! * DES or triple DES.
//! * EXPORT ciphersuites.
//! * MAC-then-encrypt ciphersuites.
//! * Ciphersuites without forward secrecy.
//! * Renegotiation.
//! * Kerberos.
//! * Compression.
//! * Discrete-log Diffie-Hellman.
//! * Automatic protocol version downgrade.
//! * AES-GCM with unsafe nonces.
//!
//! There are plenty of other libraries that provide these features should you
//! need them.
//!
//! ## Design Overview
//! ### Rustls does not take care of network IO
//! It doesn't make or accept TCP connections, or do DNS, or read or write files.
//!
//! There's example client and server code which uses mio to do all needed network
//! IO.
//!
//! ### Rustls provides encrypted pipes
//! These are the `ServerSession` and `ClientSession` types.  You supply raw TLS traffic
//! on the left (via the `read_tls()` and `write_tls()` methods) and then read/write the
//! plaintext on the right:
//!
//! ```text
//!          TLS                                   Plaintext
//!          ===                                   =========
//!     read_tls()      +-----------------------+      io::Read
//!                     |                       |
//!           +--------->     ClientSession     +--------->
//!                     |          or           |
//!           <---------+     ServerSession     <---------+
//!                     |                       |
//!     write_tls()     +-----------------------+      io::Write
//! ```
//!
//! ### Rustls takes care of server certificate verification
//! You do not need to provide anything other than a set of root certificates to trust.
//! Certificate verification cannot be turned off or disabled in the main API.
//!
//! ## Getting started
//! This is the minimum you need to do to make a TLS client connection.
//!
//! First, we make a `ClientConfig`.  You're likely to make one of these per process,
//! and use it for all connections made by that process.
//!
//! ```
//! let mut config = rustls::ClientConfig::new();
//! ```
//!
//! Next we load some root certificates.  These are used to authenticate the server.
//! The recommended way is to depend on the `webpki_roots` crate which contains
//! the Mozilla set of root certificates.
//!
//! ```rust,ignore
//! config.root_store.add_server_trust_anchors(&webpki_roots::TLS_SERVER_ROOTS);
//! ```
//!
//! Now we can make a session.  You need to provide the server's hostname so we
//! know what to expect to find in the server's certificate.
//!
//! ```no_run
//! # extern crate rustls;
//! # extern crate webpki;
//! # use std::sync::Arc;
//! # let mut config = rustls::ClientConfig::new();
//! let rc_config = Arc::new(config);
//! let example_com = webpki::DNSNameRef::try_from_ascii_str("example.com").unwrap();
//! let mut client = rustls::ClientSession::new(&rc_config, example_com);
//! ```
//!
//! Now you should do appropriate IO for the `client` object.  If `client.wants_read()` yields
//! true, you should call `client.read_tls()` when the underlying connection has data.
//! Likewise, if `client.wants_write()` yields true, you should call `client.write_tls()`
//! when the underlying connection is able to send data.  You should continue doing this
//! as long as the connection is valid.
//!
//! The return types of `read_tls()` and `write_tls()` only tell you if the IO worked.  No
//! parsing or processing of the TLS messages is done.  After each `read_tls()` you should
//! therefore call `client.process_new_packets()` which parses and processes the messages.
//! Any error returned from `process_new_packets` is fatal to the session, and will tell you
//! why.  For example, if the server's certificate is expired `process_new_packets` will
//! return `Err(WebPKIError(CertExpired))`.  From this point on, `process_new_packets` will
//! not do any new work and will return that error continually.
//!
//! You can extract newly received data by calling `client.read()` (via the `io::Read`
//! trait).  You can send data to the peer by calling `client.write()` (via the `io::Write`
//! trait).  Note that `client.write()` buffers data you send if the TLS session is not
//! yet established: this is useful for writing (say) a HTTP request, but don't write huge
//! amounts of data.
//!
//! The following code uses a fictional socket IO API for illustration, and does not handle
//! errors.
//!
//! ```text
//! use std::io;
//!
//! client.write(b"GET / HTTP/1.0\r\n\r\n").unwrap();
//! let mut socket = connect("example.com", 443);
//! loop {
//!   if client.wants_read() && socket.ready_for_read() {
//!     client.read_tls(&mut socket).unwrap();
//!     client.process_new_packets().unwrap();
//!
//!     let mut plaintext = Vec::new();
//!     client.read_to_end(&mut plaintext).unwrap();
//!     io::stdout().write(&plaintext).unwrap();
//!   }
//!
//!   if client.wants_write() && socket.ready_for_write() {
//!     client.write_tls(&mut socket).unwrap();
//!   }
//!
//!   socket.wait_for_something_to_happen();
//! }
//! ```
//!
//! # Examples
//! `tlsserver` and `tlsclient` are full worked examples.  These both use mio.
//!
//! # Crate features
//! Here's a list of what features are exposed by the rustls crate and what
//! they mean.
//!
//! - `logging`: this makes the rustls crate depend on the `log` crate.
//!   rustls outputs interesting protocol-level messages at `trace!` and `debug!`
//!   level, and protocol-level errors at `warn!` and `error!` level.  The log
//!   messages do not contain secret key data, and so are safe to archive without
//!   affecting session security.  This feature is in the default set.
//!
//! - `dangerous_configuration`: this feature enables a `dangerous()` method on
//!   `ClientConfig` and `ServerConfig` that allows setting inadvisable options,
//!   such as replacing the certificate verification process.  Applications
//!   requesting this feature should be reviewed carefully.
//!
//! - `quic`: this feature exposes additional constructors and functions
//!   for using rustls as a TLS library for QUIC.  See the `quic` module for
//!   details of these.  You will only need this if you're writing a QUIC
//!   implementation.
//!

// Require docs for public APIs, deny unsafe code, etc.
#![forbid(unsafe_code,
          unstable_features)]
#![deny(trivial_casts,
        trivial_numeric_casts,
        missing_docs,
        unused_import_braces,
        unused_extern_crates,
        unused_qualifications)]

// Relax these clippy lints:
// - needless_pass_by_value: this is unhelpful for trait implementations
//   which need to match the trait.
#![cfg_attr(feature = "cargo-clippy", allow(needless_pass_by_value))]
// - ptr_arg: this triggers on references to type aliases that are Vec
//   underneath.
#![cfg_attr(feature = "cargo-clippy", allow(ptr_arg))]

// Our dependencies:

// webpki for certificate verification.
extern crate webpki;

// *ring* for cryptography.
extern crate ring;

// untrusted for feeding ring and webpki.
extern crate untrusted;

// sct for validation of stapled certificate transparency SCTs.
extern crate sct;

// rust-base64 for pemfile module.
extern crate base64;

// log for logging (optional).
#[cfg(feature = "logging")]
#[macro_use]
extern crate log;

#[cfg(not(feature = "logging"))]
#[macro_use]
mod compile_out_log {
    macro_rules! trace    ( ($($tt:tt)*) => {{}} );
    macro_rules! debug    ( ($($tt:tt)*) => {{}} );
    macro_rules! info     ( ($($tt:tt)*) => {{}} );
    macro_rules! warn     ( ($($tt:tt)*) => {{}} );
    macro_rules! error    ( ($($tt:tt)*) => {{}} );
}

mod util;
#[allow(missing_docs)]
#[macro_use]
mod msgs;
mod error;
mod rand;
mod hash_hs;
mod vecbuf;
mod prf;
mod cipher;
mod key_schedule;
mod session;
mod stream;
mod pemfile;
mod x509;
mod anchors;
mod verify;
#[cfg(test)]
mod verifybench;
mod handshake;
mod suites;
mod ticketer;
mod server;
mod client;
mod key;
mod bs_debug;
mod keylog;

/// Internal classes which may be useful outside the library.
/// The contents of this section DO NOT form part of the stable interface.
pub mod internal {
    /// Functions for parsing PEM files containing certificates/keys.
    pub mod pemfile {
        pub use pemfile::{certs, rsa_private_keys, pkcs8_private_keys};
    }

    /// Low-level TLS message parsing and encoding functions.
    pub mod msgs {
        pub use msgs::*;
    }
}

// The public interface is:
pub use msgs::enums::ProtocolVersion;
pub use msgs::enums::SignatureScheme;
pub use msgs::enums::CipherSuite;
pub use error::TLSError;
pub use session::Session;
pub use stream::{Stream, StreamOwned};
pub use anchors::{DistinguishedNames, RootCertStore};
pub use client::StoresClientSessions;
pub use client::handy::{NoClientSessionStorage, ClientSessionMemoryCache};
pub use client::{ClientConfig, ClientSession};
pub use client::ResolvesClientCert;
pub use server::StoresServerSessions;
pub use server::handy::{NoServerSessionStorage, ServerSessionMemoryCache};
pub use server::{ServerConfig, ServerSession};
pub use server::handy::ResolvesServerCertUsingSNI;
pub use server::ResolvesServerCert;
pub use server::ProducesTickets;
pub use ticketer::Ticketer;
pub use verify::{NoClientAuth, AllowAnyAuthenticatedClient,
                 AllowAnyAnonymousOrAuthenticatedClient};
<<<<<<< HEAD
pub use verify::WebPKIVerifier;
pub use suites::{ALL_CIPHERSUITES, SupportedCipherSuite};
=======
pub use suites::{ALL_CIPHERSUITES, BulkAlgorithm, SupportedCipherSuite};
>>>>>>> 27642646
pub use key::{Certificate, PrivateKey};
pub use keylog::{KeyLog, NoKeyLog, KeyLogFile};
pub use vecbuf::WriteV;

/// Message signing interfaces and implementations.
pub mod sign;

#[cfg(feature = "quic")]
/// APIs for implementing QUIC TLS
pub mod quic;

#[cfg(not(feature = "quic"))]
// If QUIC support is disabled, just define a private module with an empty
// trait to allow Session having QuicExt as a trait bound.
mod quic {
    pub trait QuicExt {}
    impl QuicExt for super::ClientSession {}
    impl QuicExt for super::ServerSession {}
}

#[cfg(feature = "dangerous_configuration")]
pub use verify::{ServerCertVerifier, ServerCertVerified,
    ClientCertVerifier, ClientCertVerified};
#[cfg(feature = "dangerous_configuration")]
pub use client::danger::DangerousClientConfig;
<|MERGE_RESOLUTION|>--- conflicted
+++ resolved
@@ -295,12 +295,7 @@
 pub use ticketer::Ticketer;
 pub use verify::{NoClientAuth, AllowAnyAuthenticatedClient,
                  AllowAnyAnonymousOrAuthenticatedClient};
-<<<<<<< HEAD
-pub use verify::WebPKIVerifier;
-pub use suites::{ALL_CIPHERSUITES, SupportedCipherSuite};
-=======
 pub use suites::{ALL_CIPHERSUITES, BulkAlgorithm, SupportedCipherSuite};
->>>>>>> 27642646
 pub use key::{Certificate, PrivateKey};
 pub use keylog::{KeyLog, NoKeyLog, KeyLogFile};
 pub use vecbuf::WriteV;
